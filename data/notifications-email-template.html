--- conflicted
+++ resolved
@@ -240,12 +240,13 @@
                             {{/each}}
                           </table>
                           {{/if}}
-<<<<<<< HEAD
+
                           {{#if notificationType.jobCandidateResumeViewed}}
                             Hi {{jobCandidateUserHandle}}.  <br/> </br>
 
                             Your resume for the job "{{jobName}}" has been viewed by the client. <br/>
-=======
+                          {{/if}}
+                        
                           {{#if notificationType.newTeamCreated}}
                           <span style="font-weight:bold;">Team:</span>
                           <a href={{teamUrl}} target="_blank" rel="noopener noreferrer">{{teamName}}</a>
@@ -335,7 +336,6 @@
                               <td style="border:1px solid black;border-collapse:collapse;text-align:center;line-height:1.5;">{{endDate}}</td>
                             </tr>
                           </table>
->>>>>>> b98a7caa
                           {{/if}}
 
                           <br/>
