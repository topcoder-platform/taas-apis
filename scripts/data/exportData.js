/**
 * Export data to a json file
 */
const config = require('config')
const { Interview } = require('../../src/models')
const logger = require('../../src/common/logger')
const helper = require('../../src/common/helper')

const jobCandidateModelOpts = {
  modelName: 'JobCandidate',
  include: [{
    model: Interview,
    as: 'interviews'
  }]
}

const filePath = helper.getParamFromCliArgs() || config.DEFAULT_DATA_FILE_PATH
const userPrompt = `WARNING: are you sure you want to export all data in the database to a json file with the path ${filePath}? This will overwrite the file.`
<<<<<<< HEAD
const dataModels = ['Job', jobCandidateModelOpts, 'ResourceBooking', 'WorkPeriod']
=======
const dataModels = ['Job', 'JobCandidate', 'ResourceBooking', 'WorkPeriod', 'WorkPeriodPayment']
>>>>>>> ab78d6fe

async function exportData () {
  await helper.promptUser(userPrompt, async () => {
    try {
      await helper.exportData(filePath, dataModels, logger)
      process.exit(0)
    } catch (err) {
      logger.logFullError(err, { component: 'exportData' })
      process.exit(1)
    }
  })
}

exportData()<|MERGE_RESOLUTION|>--- conflicted
+++ resolved
@@ -16,11 +16,7 @@
 
 const filePath = helper.getParamFromCliArgs() || config.DEFAULT_DATA_FILE_PATH
 const userPrompt = `WARNING: are you sure you want to export all data in the database to a json file with the path ${filePath}? This will overwrite the file.`
-<<<<<<< HEAD
-const dataModels = ['Job', jobCandidateModelOpts, 'ResourceBooking', 'WorkPeriod']
-=======
-const dataModels = ['Job', 'JobCandidate', 'ResourceBooking', 'WorkPeriod', 'WorkPeriodPayment']
->>>>>>> ab78d6fe
+const dataModels = ['Job', jobCandidateModelOpts, 'ResourceBooking', 'WorkPeriod', 'WorkPeriodPayment']
 
 async function exportData () {
   await helper.promptUser(userPrompt, async () => {
