--- conflicted
+++ resolved
@@ -2,7 +2,7 @@
  * Import data from a json file into the db and index it in Elasticsearch
  */
 const config = require('config')
-const { Interview } = require('../../src/models')
+const { Interview, WorkPeriodPayment } = require('../../src/models')
 const logger = require('../../src/common/logger')
 const helper = require('../../src/common/helper')
 
@@ -14,13 +14,17 @@
   }]
 }
 
+const workPeriodModelOpts = {
+  modelName: 'WorkPeriod',
+  include: [{
+    model: WorkPeriodPayment,
+    as: 'payments'
+  }]
+}
+
 const filePath = helper.getParamFromCliArgs() || config.DEFAULT_DATA_FILE_PATH
 const userPrompt = `WARNING: this would remove existing data. Are you sure you want to import data from a json file with the path ${filePath}?`
-<<<<<<< HEAD
-const dataModels = ['Job', jobCandidateModelOpts, 'ResourceBooking', 'WorkPeriod']
-=======
-const dataModels = ['Job', 'JobCandidate', 'ResourceBooking', 'WorkPeriod', 'WorkPeriodPayment']
->>>>>>> 04fe63db
+const dataModels = ['Job', jobCandidateModelOpts, 'ResourceBooking', workPeriodModelOpts]
 
 async function importData () {
   await helper.promptUser(userPrompt, async () => {
