/**
 * This service provides operations of Job.
 */

const _ = require('lodash')
const Joi = require('joi')
const dateFNS = require('date-fns')
const helper = require('../common/helper')
const logger = require('../common/logger')
const JobService = require('./JobService')
const ResourceBookingService = require('./ResourceBookingService')

/**
 * Function to get assigned resource booking
 * @param {String} projectId project id
 * @returns the request result
 */
async function _getAssignedResourceBooking (projectId) {
  const criteria = { status: 'assigned' }
  if (projectId) {
    criteria.projectId = projectId
  }
  const { result } = await ResourceBookingService.searchResourceBookings(criteria)
  return result
}

/**
 * Function to get jobs by projectIds
 * @param {Array} projectIds project ids
 * @returns the request result
 */
async function _getJobsByProjectIds (projectIds) {
  const { result } = await JobService.searchJobs({ projectIds })
  return result
}

/**
 * List teams
 * @param {Object} currentUser the user who perform this operation
 * @param {Object} criteria the search criteria
 * @returns {Object} the search result, contain total/page/perPage and result array
 */
<<<<<<< HEAD
async function searchTeams (currentUser) {
  if (currentUser.isMachine) {
    const m2mToken = await helper.getM2Mtoken()
    currentUser.jwtToken = `Bearer ${m2mToken}`
  }
  // Get projects from /v5/projects
  const projects = await helper.getProjects(currentUser.jwtToken)

  return await getTeamDetail(currentUser, projects)
=======
async function searchTeams (currentUser, criteria) {
  const sort = `${criteria.sortBy} ${criteria.sortOrder}`
  // Get projects from /v5/projects with searching criteria
  const { total, page, perPage, result: projects } = await helper.getProjects(
    currentUser.jwtToken,
    {
      page: criteria.page,
      perPage: criteria.perPage,
      name: criteria.name,
      sort
    }
  )
  return {
    total,
    page,
    perPage,
    result: await getTeamDetail(currentUser, projects)
  }
>>>>>>> 44a26d27
}

searchTeams.schema = Joi.object().keys({
  currentUser: Joi.object().required(),
  criteria: Joi.object().keys({
    page: Joi.page(),
    perPage: Joi.perPage(),
    sortBy: Joi.string().valid('createdAt', 'updatedAt', 'lastActivityAt', 'id', 'status', 'name', 'type', 'best match').default('lastActivityAt'),
    sortOrder: Joi.when('sortBy', {
      is: 'best match',
      then: Joi.forbidden().label('sortOrder(with sortBy being `best match`)'),
      otherwise: Joi.string().valid('asc', 'desc').default('desc')
    }),
    name: Joi.string()
  }).required()
}).required()

/**
 * Get team details
 * @param {Object} currentUser the user who perform this operation
 * @param {Object} projects the projects
 * @param {Object} isSearch the flag whether for search function
 * @returns {Object} the search result
 */
async function getTeamDetail (currentUser, projects, isSearch = true) {
  const projectIds = _.map(projects, 'id')
  // Get resourceBookings from taas api
  const resourceBookings = await _getAssignedResourceBooking()
  // Get jobs from taas api
  const jobs = await _getJobsByProjectIds(projectIds)

  // Get first week day and last week day
  const curr = new Date()
  const firstDay = dateFNS.startOfWeek(curr)
  const lastDay = dateFNS.endOfWeek(curr)

  logger.debug({ component: 'TeamService', context: 'getTeamDetail', message: `week started: ${firstDay}, week ended: ${lastDay}` })

  const result = []
  for (const project of projects) {
    const rbs = _.filter(resourceBookings, { projectId: project.id })
    const res = _.clone(project)
    res.weeklyCost = 0
    res.resources = []

    if (rbs && rbs.length > 0) {
      // Get minimal start date and maximal end date
      const startDates = []
      const endDates = []
      for (const rbsItem of rbs) {
        if (rbsItem.startDate) {
          startDates.push(new Date(rbsItem.startDate))
        }
        if (rbsItem.endDate) {
          endDates.push(new Date(rbsItem.endDate))
        }
      }

      if (startDates && startDates.length > 0) {
        res.startDate = _.min(startDates)
      }
      if (endDates && endDates.length > 0) {
        res.endDate = _.max(endDates)
      }

      // Count weekly rate
      for (const item of rbs) {
        const startDate = new Date(item.startDate)
        const endDate = new Date(item.endDate)

        // normally startDate is smaller than endDate for a resourceBooking so not check if startDate < endDate
        if ((!item.startDate || startDate < lastDay) &&
          (!item.endDate || endDate > firstDay)) {
          res.weeklyCost += item.customerRate
        }
      }

      const usersPromises = []
      _.map(rbs, (rb) => {
        usersPromises.push(
          helper.getUserById(currentUser.jwtToken, rb.userId)
            .then(user => {
              // If call function is not search, add jobId field
              if (!isSearch) {
                user.jobId = rb.jobId
                user.customerRate = rb.customerRate
              }
              return user
            })
        )
      })
      const userInfos = await Promise.all(usersPromises)
      if (userInfos && userInfos.length > 0) {
        res.resources = userInfos

        const userHandles = _.map(userInfos, 'handle')
        // Get user photo from /v5/members
        const members = await helper.getMembers(currentUser.jwtToken, userHandles)

        for (const item of res.resources) {
          const findMember = _.find(members, { handleLower: item.handle.toLowerCase() })
          if (findMember && findMember.photoURL) {
            item.photo_url = findMember.photoURL
          }
        }
      }
    }

    const jobsTmp = _.filter(jobs, { projectId: project.id })
    if (jobsTmp && jobsTmp.length > 0) {
      if (isSearch) {
        // Count total positions
        res.totalPositions = 0
        for (const item of jobsTmp) {
          res.totalPositions += item.numPositions
        }
      } else {
        res.jobs = _.map(jobsTmp, job => {
          return _.pick(job, ['id', 'description', 'startDate', 'endDate', 'numPositions', 'rateType', 'skills', 'customerRate', 'status'])
        })
      }
    }
    result.push(res)
  }

  return result
}

/**
 * Get team by id
 * @param {Object} currentUser the user who perform this operation
 * @param {String} id the job id
 * @returns {Object} the team
 */
async function getTeam (currentUser, id) {
  if (currentUser.isMachine) {
    const m2mToken = await helper.getM2Mtoken()
    currentUser.jwtToken = `Bearer ${m2mToken}`
  }
  // Get users from /v5/projects
  const project = await helper.getProjectById(currentUser.jwtToken, id)

  const result = await getTeamDetail(currentUser, [project], false)

  const teamDetail = result[0]

  // add job skills for result
  let jobSkills = []
  if (teamDetail && teamDetail.jobs) {
    for (const job of teamDetail.jobs) {
      if (job.skills) {
        const usersPromises = []
        _.map(job.skills, (skillId) => { usersPromises.push(helper.getSkillById(currentUser.jwtToken, skillId)) })
        jobSkills = await Promise.all(usersPromises)
        job.skills = jobSkills
      }
    }
  }

  // add resources skills for result
  if (teamDetail && teamDetail.resources) {
    for (const user of teamDetail.resources) {
      const userSkills = await helper.getUserSkill(currentUser.jwtToken, user.id)
      user.skills = userSkills

      user.skillMatched = 0
      if (userSkills && userSkills.length > 0) {
        for (const jobSkill of jobSkills) {
          if (_.find(userSkills, userSkill => {
            return userSkill.id === jobSkill.id
          })) {
            user.skillMatched += 1
          }
        }
      }
    }
  }

  return teamDetail
}

getTeam.schema = Joi.object().keys({
  currentUser: Joi.object().required(),
  id: Joi.number().integer().required()
}).required()

/**
 * Get team job with id
 * @param {Object} currentUser the user who perform this operation
 * @param {String} id the team id
 * @param {String} jobId the job id
 * @returns the team job
 */
async function getTeamJob (currentUser, id, jobId) {
  if (currentUser.isMachine) {
    const m2mToken = await helper.getM2Mtoken()
    currentUser.jwtToken = `Bearer ${m2mToken}`
  }
  // Get jobs from taas api
  const jobs = await _getJobsByProjectIds([id])
  const job = _.find(jobs, { id: jobId })

  if (!job) {
    logger.debug({ component: 'TeamService', context: 'getTeamJob', message: `id ${jobId}: "Job" with Team id ${id} is not exist` })
    return {}
  }
  const result = {
    id: job.id,
    description: job.description
  }

  if (job.skills) {
    result.skills = await Promise.all(
      _.map(job.skills, (skillId) => helper.getSkillById(currentUser.jwtToken, skillId))
    )
  }

  const jobSkills = job.skills

  if (job && job.candidates && job.candidates.length > 0) {
    const usersPromises = []
    _.map(job.candidates, (candidate) => { usersPromises.push(helper.getUserById(currentUser.jwtToken, candidate.userId)) })
    const candidates = await Promise.all(usersPromises)

    const userHandles = _.map(candidates, 'handle')
    if (userHandles && userHandles.length > 0) {
      // Get user photo from /v5/members
      let members
      if (currentUser.isMachine) {
        const m2mToken = await helper.getTopcoderM2MToken()
        members = await helper.getMembers(`Bearer ${m2mToken}`, userHandles)
      } else {
        members = await helper.getMembers(currentUser.jwtToken, userHandles)
      }

      for (const item of candidates) {
        item.resumeLink = null
        const candidate = _.find(job.candidates, { userId: item.id })
        if (candidate) {
          item.status = candidate.status
        }
        const findMember = _.find(members, { handleLower: item.handle.toLowerCase() })
        if (findMember && findMember.photoURL) {
          item.photo_url = findMember.photoURL
        }

        // Get user skill details from /v5/user/:id/skills
        const userSkills = await helper.getUserSkill(currentUser.jwtToken, item.id)
        item.skills = userSkills

        item.skillMatched = 0
        if (userSkills && userSkills.length > 0) {
          for (const jobSkillId of jobSkills) {
            if (_.find(userSkills, userSkill => {
              return userSkill.id === jobSkillId
            })) {
              item.skillMatched += 1
            }
          }
        }
      }
    }

    result.candidates = candidates
  }

  return result
}

getTeamJob.schema = Joi.object().keys({
  currentUser: Joi.object().required(),
  id: Joi.number().integer().required(),
  jobId: Joi.string().guid().required()
}).required()

module.exports = {
  searchTeams,
  getTeam,
  getTeamJob
}<|MERGE_RESOLUTION|>--- conflicted
+++ resolved
@@ -40,18 +40,11 @@
  * @param {Object} criteria the search criteria
  * @returns {Object} the search result, contain total/page/perPage and result array
  */
-<<<<<<< HEAD
-async function searchTeams (currentUser) {
+async function searchTeams (currentUser, criteria) {
   if (currentUser.isMachine) {
     const m2mToken = await helper.getM2Mtoken()
     currentUser.jwtToken = `Bearer ${m2mToken}`
   }
-  // Get projects from /v5/projects
-  const projects = await helper.getProjects(currentUser.jwtToken)
-
-  return await getTeamDetail(currentUser, projects)
-=======
-async function searchTeams (currentUser, criteria) {
   const sort = `${criteria.sortBy} ${criteria.sortOrder}`
   // Get projects from /v5/projects with searching criteria
   const { total, page, perPage, result: projects } = await helper.getProjects(
@@ -69,7 +62,6 @@
     perPage,
     result: await getTeamDetail(currentUser, projects)
   }
->>>>>>> 44a26d27
 }
 
 searchTeams.schema = Joi.object().keys({
