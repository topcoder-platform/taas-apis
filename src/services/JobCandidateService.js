/**
 * This service provides operations of JobCandidate.
 */

const _ = require('lodash')
const Joi = require('joi')
const config = require('config')
const HttpStatus = require('http-status-codes')
const { Op } = require('sequelize')
const { v4: uuid } = require('uuid')
const helper = require('../common/helper')
const logger = require('../common/logger')
const errors = require('../common/errors')
const models = require('../models')
const JobService = require('./JobService')

const JobCandidate = models.JobCandidate
const esClient = helper.getESClient()

/**
 * Check user permission for getting job candidate.
 *
 * @param {Object} currentUser the user who perform this operation.
 * @param {String} jobId the job id
 * @returns {undefined}
 */
async function _checkUserPermissionForGetJobCandidate (currentUser, jobId) {
  if (!currentUser.hasManagePermission && !currentUser.isMachine && !currentUser.isConnectManager) {
    const job = await models.Job.findById(jobId)
    await helper.checkIsMemberOfProject(currentUser.userId, job.projectId)
  }
}

/**
 * Get jobCandidate by id
 * @param {Object} currentUser the user who perform this operation.
 * @param {String} id the jobCandidate id
 * @param {Boolean} fromDb flag if query db for data or not
 * @returns {Object} the jobCandidate
 */
async function getJobCandidate (currentUser, id, fromDb = false) {
  if (!fromDb) {
    try {
      const jobCandidate = await esClient.get({
        index: config.esConfig.ES_INDEX_JOB_CANDIDATE,
        id
      })

      await _checkUserPermissionForGetJobCandidate(currentUser, jobCandidate.body._source.jobId) // check user permisson

      const jobCandidateRecord = { id: jobCandidate.body._id, ...jobCandidate.body._source }
      return jobCandidateRecord
    } catch (err) {
      if (helper.isDocumentMissingException(err)) {
        throw new errors.NotFoundError(`id: ${id} "JobCandidate" not found`)
      }
      if (err.httpStatus === HttpStatus.FORBIDDEN) {
        throw err
      }
      logger.logFullError(err, { component: 'JobCandidateService', context: 'getJobCandidate' })
    }
  }
  logger.info({ component: 'JobCandidateService', context: 'getJobCandidate', message: 'try to query db for data' })
  const jobCandidate = await JobCandidate.findById(id)

  await _checkUserPermissionForGetJobCandidate(currentUser, jobCandidate.jobId) // check user permission

  return jobCandidate.dataValues
}

getJobCandidate.schema = Joi.object().keys({
  currentUser: Joi.object().required(),
  id: Joi.string().guid().required(),
  fromDb: Joi.boolean()
}).required()

/**
 * Create jobCandidate
 * @params {Object} currentUser the user who perform this operation
 * @params {Object} jobCandidate the jobCandidate to be created
 * @returns {Object} the created jobCandidate
 */
async function createJobCandidate (currentUser, jobCandidate) {
  // check user permission
  if (!currentUser.hasManagePermission && !currentUser.isMachine) {
    throw new errors.ForbiddenError('You are not allowed to perform this action!')
  }

  await helper.ensureJobById(jobCandidate.jobId) // ensure job exists
  await helper.ensureUserById(jobCandidate.userId) // ensure user exists

  jobCandidate.id = uuid()
  jobCandidate.createdAt = new Date()
  jobCandidate.createdBy = await helper.getUserId(currentUser.userId)

  const created = await JobCandidate.create(jobCandidate)
<<<<<<< HEAD
  await helper.postEvent(config.TAAS_JOB_CANDIDATE_CREATE_TOPIC, created.toJSON())
  return helper.clearObject(created.dataValues)
=======
  await helper.postEvent(config.TAAS_JOB_CANDIDATE_CREATE_TOPIC, jobCandidate)
  return created.dataValues
>>>>>>> 56482175
}

createJobCandidate.schema = Joi.object().keys({
  currentUser: Joi.object().required(),
  jobCandidate: Joi.object().keys({
    status: Joi.jobCandidateStatus().default('open'),
    jobId: Joi.string().uuid().required(),
    userId: Joi.string().uuid().required(),
    externalId: Joi.string(),
    resume: Joi.string().uri()
  }).required()
}).required()

/**
 * Update jobCandidate
 * @params {Object} currentUser the user who perform this operation
 * @params {String} id the jobCandidate id
 * @params {Object} data the data to be updated
 * @returns {Object} the updated jobCandidate
 */
async function updateJobCandidate (currentUser, id, data) {
  const jobCandidate = await JobCandidate.findById(id)
  const userId = await helper.getUserId(currentUser.userId)

  // check user permission
  if (!currentUser.hasManagePermission && !currentUser.isMachine) {
    const job = await models.Job.findById(jobCandidate.jobId)
    await helper.checkIsMemberOfProject(currentUser.userId, job.projectId)
  }

  data.updatedAt = new Date()
  data.updatedBy = userId

<<<<<<< HEAD
  const updated = await jobCandidate.update(data)
  await helper.postEvent(config.TAAS_JOB_CANDIDATE_UPDATE_TOPIC, updated.toJSON())
  const result = helper.clearObject(_.assign(jobCandidate.dataValues, data))
=======
  await jobCandidate.update(data)
  await helper.postEvent(config.TAAS_JOB_CANDIDATE_UPDATE_TOPIC, { id, ...data })
  const result = _.assign(jobCandidate.dataValues, data)
>>>>>>> 56482175
  return result
}

/**
 * Partially update jobCandidate by id
 * @params {Object} currentUser the user who perform this operation
 * @params {String} id the jobCandidate id
 * @params {Object} data the data to be updated
 * @returns {Object} the updated jobCandidate
 */
async function partiallyUpdateJobCandidate (currentUser, id, data) {
  return updateJobCandidate(currentUser, id, data)
}

partiallyUpdateJobCandidate.schema = Joi.object().keys({
  currentUser: Joi.object().required(),
  id: Joi.string().uuid().required(),
  data: Joi.object().keys({
    status: Joi.jobCandidateStatus(),
    externalId: Joi.string(),
    resume: Joi.string().uri()
  }).required()
}).required()

/**
 * Fully update jobCandidate by id
 * @params {Object} currentUser the user who perform this operation
 * @params {String} id the jobCandidate id
 * @params {Object} data the data to be updated
 * @returns {Object} the updated jobCandidate
 */
async function fullyUpdateJobCandidate (currentUser, id, data) {
  await helper.ensureJobById(data.jobId) // ensure job exists
  await helper.ensureUserById(data.userId) // ensure user exists
  return updateJobCandidate(currentUser, id, data)
}

fullyUpdateJobCandidate.schema = Joi.object().keys({
  currentUser: Joi.object().required(),
  id: Joi.string().uuid().required(),
  data: Joi.object().keys({
    jobId: Joi.string().uuid().required(),
    userId: Joi.string().uuid().required(),
    status: Joi.jobCandidateStatus(),
    externalId: Joi.string(),
    resume: Joi.string().uri()
  }).required()
}).required()

/**
 * Delete jobCandidate by id
 * @params {Object} currentUser the user who perform this operation
 * @params {String} id the jobCandidate id
 */
async function deleteJobCandidate (currentUser, id) {
  // check user permission
  if (!currentUser.hasManagePermission && !currentUser.isMachine) {
    throw new errors.ForbiddenError('You are not allowed to perform this action!')
  }

  const jobCandidate = await JobCandidate.findById(id)
  await jobCandidate.update({ deletedAt: new Date() })
  await helper.postEvent(config.TAAS_JOB_CANDIDATE_DELETE_TOPIC, { id })
}

deleteJobCandidate.schema = Joi.object().keys({
  currentUser: Joi.object().required(),
  id: Joi.string().uuid().required()
}).required()

/**
 * List resourceBookings
 * @param {Object} currentUser the user who perform this operation.
 * @params {Object} criteria the search criteria
 * @returns {Object} the search result, contain total/page/perPage and result array
 */
async function searchJobCandidates (currentUser, criteria) {
  // check user permission
  if (!currentUser.hasManagePermission && !currentUser.isMachine && !currentUser.isConnectManager) {
    if (!criteria.jobId) { // regular user can only search with filtering by "jobId"
      throw new errors.ForbiddenError('Not allowed without filtering by "jobId"')
    }
    await JobService.getJob(currentUser, criteria.jobId) // check whether user can access the job associated with the jobCandidate
  }

  const page = criteria.page > 0 ? criteria.page : 1
  const perPage = criteria.perPage > 0 ? criteria.perPage : 20
  if (!criteria.sortBy) {
    criteria.sortBy = 'id'
  }
  if (!criteria.sortOrder) {
    criteria.sortOrder = 'desc'
  }
  try {
    const sort = [{ [criteria.sortBy === 'id' ? '_id' : criteria.sortBy]: { order: criteria.sortOrder } }]

    const esQuery = {
      index: config.get('esConfig.ES_INDEX_JOB_CANDIDATE'),
      body: {
        query: {
          bool: {
            must: []
          }
        },
        from: (page - 1) * perPage,
        size: perPage,
        sort
      }
    }

    _.each(_.pick(criteria, ['jobId', 'userId', 'status', 'externalId']), (value, key) => {
      esQuery.body.query.bool.must.push({
        term: {
          [key]: {
            value
          }
        }
      })
    })
    logger.debug({ component: 'JobCandidateService', context: 'searchJobCandidates', message: `Query: ${JSON.stringify(esQuery)}` })

    const { body } = await esClient.search(esQuery)

    return {
      total: body.hits.total.value,
      page,
      perPage,
      result: _.map(body.hits.hits, (hit) => {
        const obj = _.cloneDeep(hit._source)
        obj.id = hit._id
        return obj
      })
    }
  } catch (err) {
    logger.logFullError(err, { component: 'JobCandidateService', context: 'searchJobCandidates' })
  }
  logger.info({ component: 'JobCandidateService', context: 'searchJobCandidates', message: 'fallback to DB query' })
  const filter = {
    [Op.and]: [{ deletedAt: null }]
  }
  _.each(_.pick(criteria, ['jobId', 'userId', 'status', 'externalId']), (value, key) => {
    filter[Op.and].push({ [key]: value })
  })
  const jobCandidates = await JobCandidate.findAll({
    where: filter,
    attributes: {
      exclude: ['deletedAt']
    },
    offset: ((page - 1) * perPage),
    limit: perPage,
    order: [[criteria.sortBy, criteria.sortOrder]]
  })
  return {
    fromDb: true,
    total: jobCandidates.length,
    page,
    perPage,
    result: _.map(jobCandidates, jobCandidate => jobCandidate.dataValues)
  }
}

searchJobCandidates.schema = Joi.object().keys({
  currentUser: Joi.object().required(),
  criteria: Joi.object().keys({
    page: Joi.number().integer(),
    perPage: Joi.number().integer(),
    sortBy: Joi.string().valid('id', 'status'),
    sortOrder: Joi.string().valid('desc', 'asc'),
    jobId: Joi.string().uuid(),
    userId: Joi.string().uuid(),
    status: Joi.jobCandidateStatus(),
    externalId: Joi.string()
  }).required()
}).required()

module.exports = {
  getJobCandidate,
  createJobCandidate,
  partiallyUpdateJobCandidate,
  fullyUpdateJobCandidate,
  deleteJobCandidate,
  searchJobCandidates
}<|MERGE_RESOLUTION|>--- conflicted
+++ resolved
@@ -94,13 +94,8 @@
   jobCandidate.createdBy = await helper.getUserId(currentUser.userId)
 
   const created = await JobCandidate.create(jobCandidate)
-<<<<<<< HEAD
   await helper.postEvent(config.TAAS_JOB_CANDIDATE_CREATE_TOPIC, created.toJSON())
-  return helper.clearObject(created.dataValues)
-=======
-  await helper.postEvent(config.TAAS_JOB_CANDIDATE_CREATE_TOPIC, jobCandidate)
   return created.dataValues
->>>>>>> 56482175
 }
 
 createJobCandidate.schema = Joi.object().keys({
@@ -134,15 +129,9 @@
   data.updatedAt = new Date()
   data.updatedBy = userId
 
-<<<<<<< HEAD
   const updated = await jobCandidate.update(data)
   await helper.postEvent(config.TAAS_JOB_CANDIDATE_UPDATE_TOPIC, updated.toJSON())
-  const result = helper.clearObject(_.assign(jobCandidate.dataValues, data))
-=======
-  await jobCandidate.update(data)
-  await helper.postEvent(config.TAAS_JOB_CANDIDATE_UPDATE_TOPIC, { id, ...data })
   const result = _.assign(jobCandidate.dataValues, data)
->>>>>>> 56482175
   return result
 }
 
