--- conflicted
+++ resolved
@@ -290,9 +290,9 @@
     throw new errors.ConflictError('Work Period dates are not compatible with Resource Booking dates')
   }
   data.paymentStatus = helper.calculateWorkPeriodPaymentStatus(_.assign({}, oldValue, data))
-<<<<<<< HEAD
-  data.updatedBy = await helper.getUserId(currentUser.userId)
-
+  if (!currentUser.isMachine) {
+    data.updatedBy = await helper.getUserId(currentUser.userId)
+  }
   const key = `resourceBooking.id:${workPeriod.resourceBookingId}`
   let entity
   try {
@@ -309,13 +309,6 @@
     }
     throw e
   }
-=======
-  if (!currentUser.isMachine) {
-    data.updatedBy = await helper.getUserId(currentUser.userId)
-  }
-  const updated = await workPeriod.update(data)
-  const updatedDataWithoutPayments = _.omit(updated.toJSON(), ['payments'])
->>>>>>> aa470aab
   const oldValueWithoutPayments = _.omit(oldValue, ['payments'])
   await helper.postEvent(config.TAAS_WORK_PERIOD_UPDATE_TOPIC, entity, { oldValue: oldValueWithoutPayments, key })
   return entity
