--- conflicted
+++ resolved
@@ -235,11 +235,7 @@
     }
   }
 
-<<<<<<< HEAD
-  await helper.postEvent(config.TAAS_WORK_PERIOD_CREATE_TOPIC, created.toJSON(), { key: workPeriod.resourceBookingId })
-=======
   await helper.postEvent(config.TAAS_WORK_PERIOD_CREATE_TOPIC, created.toJSON(), { key: `resourceBooking.id:${workPeriod.resourceBookingId}` })
->>>>>>> 6ba5f160
   return created.dataValues
 }
 
@@ -293,12 +289,7 @@
     }
   }
 
-<<<<<<< HEAD
-  // await helper.postEvent(config.TAAS_WORK_PERIOD_UPDATE_TOPIC, updated.toJSON(), { oldValue: oldValue })
-  await helper.postEvent(config.TAAS_WORK_PERIOD_UPDATE_TOPIC, updated.toJSON(), { oldValue: oldValue, key: data.resourceBookingId })
-=======
   await helper.postEvent(config.TAAS_WORK_PERIOD_UPDATE_TOPIC, updated.toJSON(), { oldValue: oldValue, key: `resourceBooking.id:${data.resourceBookingId}` })
->>>>>>> 6ba5f160
   return updated.dataValues
 }
 
