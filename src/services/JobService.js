/**
 * This service provides operations of Job.
 */

const _ = require('lodash')
const Joi = require('joi')
const config = require('config')
const HttpStatus = require('http-status-codes')
const { Op } = require('sequelize')
const { v4: uuid } = require('uuid')
const helper = require('../common/helper')
const logger = require('../common/logger')
const errors = require('../common/errors')
const models = require('../models')

const Job = models.Job
const esClient = helper.getESClient()

/**
 * populate candidates for a job.
 *
 * @param {String} jobId the job id
 * @returns {Array} the list of candidates
 */
async function _getJobCandidates (jobId) {
  const { body } = await esClient.search({
    index: config.get('esConfig.ES_INDEX_JOB_CANDIDATE'),
    body: {
      query: {
        term: {
          jobId: {
            value: jobId
          }
        }
      }
    }
  })

  if (body.hits.total.value === 0) {
    return []
  }
  const candidates = _.map(body.hits.hits, (hit) => {
    const candidateRecord = _.cloneDeep(hit._source)
    candidateRecord.id = hit._id
    return candidateRecord
  })
  return candidates
}

/**
 * Validate if all skills exist.
 *
 * @param {Array} skills the list of skills
 * @returns {undefined}
 */
async function _validateSkills (skills) {
  const responses = await Promise.all(
    skills.map(
      skill => helper.getSkillById(skill)
        .then(() => {
          return { found: true }
        })
        .catch(err => {
          if (err.status !== HttpStatus.NOT_FOUND) {
            throw err
          }
          return { found: false, skill }
        })
    )
  )
  const errResponses = responses.filter(res => !res.found)
  if (errResponses.length) {
    throw new errors.BadRequestError(`Invalid skills: [${errResponses.map(res => res.skill)}]`)
  }
}

/**
 * Check user permission for getting job.
 *
 * @param {Object} currentUser the user who perform this operation.
 * @param {String} projectId the project id
 * @returns {undefined}
 */
async function _checkUserPermissionForGetJob (currentUser, projectId) {
  if (!currentUser.hasManagePermission && !currentUser.isMachine && !currentUser.isConnectManager) {
    await helper.checkIsMemberOfProject(currentUser.userId, projectId)
  }
}

/**
 * Get job by id
 * @param {Object} currentUser the user who perform this operation.
 * @param {String} id the job id
 * @param {Boolean} fromDb flag if query db for data or not
 * @returns {Object} the job
 */
async function getJob (currentUser, id, fromDb = false) {
  if (!fromDb) {
    try {
      const job = await esClient.get({
        index: config.esConfig.ES_INDEX_JOB,
        id
      })

      await _checkUserPermissionForGetJob(currentUser, job.body._source.projectId) // check user permission

      const jobId = job.body._id
      const jobRecord = { id: jobId, ...job.body._source }
      const candidates = await _getJobCandidates(jobId)
      if (candidates.length) {
        jobRecord.candidates = candidates
      }
      return jobRecord
    } catch (err) {
      if (helper.isDocumentMissingException(err)) {
        throw new errors.NotFoundError(`id: ${id} "Job" not found`)
      }
      if (err.httpStatus === HttpStatus.FORBIDDEN) {
        throw err
      }
      logger.logFullError(err, { component: 'JobService', context: 'getJob' })
    }
  }
  logger.info({ component: 'JobService', context: 'getJob', message: 'try to query db for data' })
  const job = await Job.findById(id, true)

  await _checkUserPermissionForGetJob(currentUser, job.projectId) // check user permission

  job.dataValues.candidates = _.map(job.dataValues.candidates, (c) => c.dataValues)
  return job.dataValues
}

getJob.schema = Joi.object().keys({
  currentUser: Joi.object().required(),
  id: Joi.string().guid().required(),
  fromDb: Joi.boolean()
}).required()

/**
 * Create job. All member can create a job.
 * @params {Object} currentUser the user who perform this operation
 * @params {Object} job the job to be created
 * @returns {Object} the created job
 */
async function createJob (currentUser, job) {
  // check user permission
  if (!currentUser.hasManagePermission && !currentUser.isMachine) {
    await helper.checkIsMemberOfProject(currentUser.userId, job.projectId)
  }

  await _validateSkills(job.skills)
  job.id = uuid()
  job.createdAt = new Date()
  job.createdBy = await helper.getUserId(currentUser.userId)

  const created = await Job.create(job)
<<<<<<< HEAD
  await helper.postEvent(config.TAAS_JOB_CREATE_TOPIC, created.toJSON())
  return helper.clearObject(created.dataValues)
=======
  await helper.postEvent(config.TAAS_JOB_CREATE_TOPIC, job)
  return created.dataValues
>>>>>>> 56482175
}

createJob.schema = Joi.object().keys({
  currentUser: Joi.object().required(),
  job: Joi.object().keys({
    status: Joi.jobStatus().default('sourcing'),
    projectId: Joi.number().integer().required(),
    externalId: Joi.string(),
    description: Joi.stringAllowEmpty(),
    title: Joi.title().required(),
    startDate: Joi.date(),
    endDate: Joi.date(),
    numPositions: Joi.number().integer().min(1).required(),
    resourceType: Joi.stringAllowEmpty(),
    rateType: Joi.rateType(),
    workload: Joi.workload(),
    skills: Joi.array().items(Joi.string().uuid()).required()
  }).required()
}).required()

/**
 * Update job. Normal user can only update the job he/she created.
 * @params {Object} currentUser the user who perform this operation
 * @params {String} job id
 * @params {Object} data the data to be updated
 * @returns {Object} the updated job
 */
async function updateJob (currentUser, id, data) {
  if (data.skills) {
    await _validateSkills(data.skills)
  }
  let job = await Job.findById(id)
  const oldValue = job.toJSON()
  const ubahnUserId = await helper.getUserId(currentUser.userId)
  if (!currentUser.hasManagePermission && !currentUser.isMachine) {
    // Check whether user can update the job.
    // Note that there is no need to check if user is member of the project associated with the job here
    // because user who created the job must be the member of the project associated with the job
    if (ubahnUserId !== job.createdBy) {
      throw new errors.ForbiddenError('You are not allowed to perform this action!')
    }
  }

  data.updatedAt = new Date()
  data.updatedBy = ubahnUserId

  const updated = await job.update(data)
  await helper.postEvent(config.TAAS_JOB_UPDATE_TOPIC, updated.toJSON(), { oldValue: oldValue })
  job = await Job.findById(id, true)
  job.dataValues.candidates = _.map(job.dataValues.candidates, (c) => c.dataValues)
  return job.dataValues
}

/**
 * Partially update job by id
 * @params {Object} currentUser the user who perform this operation
 * @params {String} id the job id
 * @params {Object} data the data to be updated
 * @returns {Object} the updated job
 */
async function partiallyUpdateJob (currentUser, id, data) {
  return updateJob(currentUser, id, data, false)
}

partiallyUpdateJob.schema = Joi.object().keys({
  currentUser: Joi.object().required(),
  id: Joi.string().guid().required(),
  data: Joi.object().keys({
    status: Joi.jobStatus(),
    externalId: Joi.string(),
    description: Joi.stringAllowEmpty(),
    title: Joi.title(),
    startDate: Joi.date(),
    endDate: Joi.date(),
    numPositions: Joi.number().integer().min(1),
    resourceType: Joi.stringAllowEmpty(),
    rateType: Joi.rateType(),
    workload: Joi.workload(),
    skills: Joi.array().items(Joi.string().uuid())
  }).required()
}).required()

/**
 * Fully update job by id
 * @params {Object} currentUser the user who perform this operation
 * @params {String} id the job id
 * @params {Object} data the data to be updated
 * @returns {Object} the updated job
 */
async function fullyUpdateJob (currentUser, id, data) {
  return updateJob(currentUser, id, data, true)
}

fullyUpdateJob.schema = Joi.object().keys({
  currentUser: Joi.object().required(),
  id: Joi.string().guid().required(),
  data: Joi.object().keys({
    projectId: Joi.number().integer().required(),
    externalId: Joi.string(),
    description: Joi.string(),
    title: Joi.title().required(),
    startDate: Joi.date(),
    endDate: Joi.date(),
    numPositions: Joi.number().integer().min(1).required(),
    resourceType: Joi.string(),
    rateType: Joi.rateType(),
    workload: Joi.workload(),
    skills: Joi.array().items(Joi.string().uuid()).required(),
    status: Joi.jobStatus()
  }).required()
}).required()

/**
 * Delete job by id.
 * @params {Object} currentUser the user who perform this operation
 * @params {String} id the job id
 */
async function deleteJob (currentUser, id) {
  // check user permission
  if (!currentUser.hasManagePermission && !currentUser.isMachine) {
    throw new errors.ForbiddenError('You are not allowed to perform this action!')
  }

  const job = await Job.findById(id)
  await job.update({ deletedAt: new Date() })
  await helper.postEvent(config.TAAS_JOB_DELETE_TOPIC, { id })
}

deleteJob.schema = Joi.object().keys({
  currentUser: Joi.object().required(),
  id: Joi.string().guid().required()
}).required()

/**
 * List jobs
 * @param {Object} currentUser the user who perform this operation.
 * @params {Object} criteria the search criteria
 * @params {Object} options the extra options to control the function
 * @returns {Object} the search result, contain total/page/perPage and result array
 */
async function searchJobs (currentUser, criteria, options = { returnAll: false }) {
  // check user permission
  if (!currentUser.hasManagePermission && !currentUser.isMachine && !currentUser.isConnectManager && !options.returnAll) {
    if (!criteria.projectId) { // regular user can only search with filtering by "projectId"
      throw new errors.ForbiddenError('Not allowed without filtering by "projectId"')
    }
    await helper.checkIsMemberOfProject(currentUser.userId, criteria.projectId)
  }

  const page = criteria.page > 0 ? criteria.page : 1
  let perPage
  if (options.returnAll) {
    // To simplify the logic we are use a very large number for perPage
    // because in practice there could hardly be so many records to be returned.(also consider we are using filters in the meantime)
    // the number is limited by `index.max_result_window`, its default value is 10000, see
    // https://www.elastic.co/guide/en/elasticsearch/reference/current/index-modules.html#index-max-result-window
    //
    // also see `ResourceBookingService.searchResourceBookings()`
    perPage = 10000
  } else {
    perPage = criteria.perPage > 0 ? criteria.perPage : 20
  }
  if (!criteria.sortBy) {
    criteria.sortBy = 'id'
  }
  if (!criteria.sortOrder) {
    criteria.sortOrder = 'desc'
  }
  try {
    const sort = [{ [criteria.sortBy === 'id' ? '_id' : criteria.sortBy]: { order: criteria.sortOrder } }]

    const esQuery = {
      index: config.get('esConfig.ES_INDEX_JOB'),
      body: {
        query: {
          bool: {
            must: []
          }
        },
        from: (page - 1) * perPage,
        size: perPage,
        sort
      }
    }

    _.each(_.pick(criteria, [
      'projectId',
      'externalId',
      'description',
      'startDate',
      'endDate',
      'resourceType',
      'skill',
      'rateType',
      'workload',
      'title',
      'status'
    ]), (value, key) => {
      let must
      if (key === 'description' || key === 'title') {
        must = {
          match: {
            [key]: {
              query: value
            }
          }
        }
      } else if (key === 'skill') {
        must = {
          terms: {
            skills: [value]
          }
        }
      } else {
        must = {
          term: {
            [key]: {
              value
            }
          }
        }
      }
      esQuery.body.query.bool.must.push(must)
    })
    // If criteria contains projectIds, filter projectId with this value
    if (criteria.projectIds) {
      esQuery.body.query.bool.filter = [{
        terms: {
          projectId: criteria.projectIds
        }
      }]
    }
    logger.debug({ component: 'JobService', context: 'searchJobs', message: `Query: ${JSON.stringify(esQuery)}` })

    const { body } = await esClient.search(esQuery)
    const result = await Promise.all(_.map(body.hits.hits, async (hit) => {
      const jobRecord = _.cloneDeep(hit._source)
      jobRecord.id = hit._id
      const candidates = await _getJobCandidates(jobRecord.id)
      if (candidates.length) {
        jobRecord.candidates = candidates
      }
      return jobRecord
    }))

    return {
      total: body.hits.total.value,
      page,
      perPage,
      result
    }
  } catch (err) {
    logger.logFullError(err, { component: 'JobService', context: 'searchJobs' })
  }
  logger.info({ component: 'JobService', context: 'searchJobs', message: 'fallback to DB query' })
  const filter = {
    [Op.and]: [{ deletedAt: null }]
  }
  _.each(_.pick(criteria, [
    'projectId',
    'externalId',
    'startDate',
    'endDate',
    'resourceType',
    'rateType',
    'workload',
    'status'
  ]), (value, key) => {
    filter[Op.and].push({ [key]: value })
  })
  if (criteria.description) {
    filter.description = {
      [Op.like]: `%${criteria.description}%`
    }
  }
  if (criteria.title) {
    filter.title = {
      [Op.like]: `%${criteria.title}%`
    }
  }
  if (criteria.skills) {
    filter.skills = {
      [Op.contains]: [criteria.skills]
    }
  }
  const jobs = await Job.findAll({
    where: filter,
    attributes: {
      exclude: ['deletedAt']
    },
    offset: ((page - 1) * perPage),
    limit: perPage,
    order: [[criteria.sortBy, criteria.sortOrder]],
    include: [{
      model: models.JobCandidate,
      as: 'candidates',
      where: {
        deletedAt: null
      },
      required: false,
      attributes: {
        exclude: ['deletedAt']
      }
    }]
  })
  return {
    fromDb: true,
    total: jobs.length,
    page,
    perPage,
    result: _.map(jobs, job => job.dataValues)
  }
}

searchJobs.schema = Joi.object().keys({
  currentUser: Joi.object().required(),
  criteria: Joi.object().keys({
    page: Joi.number().integer(),
    perPage: Joi.number().integer(),
    sortBy: Joi.string().valid('id', 'createdAt', 'startDate', 'endDate', 'rateType', 'status'),
    sortOrder: Joi.string().valid('desc', 'asc'),
    projectId: Joi.number().integer(),
    externalId: Joi.string(),
    description: Joi.string(),
    title: Joi.title(),
    startDate: Joi.date(),
    endDate: Joi.date(),
    resourceType: Joi.string(),
    skill: Joi.string().uuid(),
    rateType: Joi.rateType(),
    workload: Joi.workload(),
    status: Joi.jobStatus(),
    projectIds: Joi.array().items(Joi.number().integer()).single()
  }).required(),
  options: Joi.object()
}).required()

module.exports = {
  getJob,
  createJob,
  partiallyUpdateJob,
  fullyUpdateJob,
  deleteJob,
  searchJobs
}<|MERGE_RESOLUTION|>--- conflicted
+++ resolved
@@ -154,13 +154,8 @@
   job.createdBy = await helper.getUserId(currentUser.userId)
 
   const created = await Job.create(job)
-<<<<<<< HEAD
   await helper.postEvent(config.TAAS_JOB_CREATE_TOPIC, created.toJSON())
-  return helper.clearObject(created.dataValues)
-=======
-  await helper.postEvent(config.TAAS_JOB_CREATE_TOPIC, job)
   return created.dataValues
->>>>>>> 56482175
 }
 
 createJob.schema = Joi.object().keys({
