--- conflicted
+++ resolved
@@ -201,11 +201,8 @@
     }
     throw e
   }
-<<<<<<< HEAD
-  await helper.postEvent(config.TAAS_JOB_CREATE_TOPIC, entity)
-=======
+
   await helper.postEvent(config.TAAS_JOB_CREATE_TOPIC, entity, { onTeamCreating })
->>>>>>> d6529d88
   return entity
 }
 
