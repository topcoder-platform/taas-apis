--- conflicted
+++ resolved
@@ -188,7 +188,6 @@
   job.id = uuid()
   job.createdBy = await helper.getUserId(currentUser.userId)
 
-<<<<<<< HEAD
   let entity
   try {
     await sequelize.transaction(async (t) => {
@@ -204,11 +203,6 @@
   }
   await helper.postEvent(config.TAAS_JOB_CREATE_TOPIC, entity)
   return entity
-=======
-  const created = await Job.create(job)
-  await helper.postEvent(config.TAAS_JOB_CREATE_TOPIC, created.toJSON(), { onTeamCreating })
-  return created.toJSON()
->>>>>>> d62a190b
 }
 
 createJob.schema = Joi.object()
