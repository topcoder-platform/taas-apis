/**
 * This service provides operations of Job.
 */

const _ = require('lodash')
const Joi = require('joi').extend(require('@joi/date'))
const config = require('config')
const HttpStatus = require('http-status-codes')
const { Op } = require('sequelize')
const { v4: uuid } = require('uuid')
const helper = require('../common/helper')
const logger = require('../common/logger')
const errors = require('../common/errors')
const models = require('../models')

const sequelize = models.sequelize
const Job = models.Job
<<<<<<< HEAD
=======
const esClient = helper.getESClient()

/**
 * populate candidates for a job.
 *
 * @param {String} jobId the job id
 * @returns {Array} the list of candidates
 */
async function _getJobCandidates(jobId) {
  const { body } = await esClient.search({
    index: config.get('esConfig.ES_INDEX_JOB_CANDIDATE'),
    body: {
      query: {
        term: {
          jobId: {
            value: jobId
          }
        }
      },
      size: 10000
    }
  })

  if (body.hits.total.value === 0) {
    return []
  }
  const candidates = _.map(body.hits.hits, (hit) => {
    const candidateRecord = _.cloneDeep(hit._source)
    candidateRecord.id = hit._id
    return candidateRecord
  })
  return candidates
}
>>>>>>> 9bae9ad5

/**
 * Validate if all skills exist.
 *
 * @param {Array} skills the list of skills
 * @returns {undefined}
 */
async function _validateSkills(skills) {
  const responses = await Promise.all(
    skills.map(
      skill => helper.getSkillById(skill.skillId)
        .then(() => {
          return { found: true }
        })
        .catch(err => {
          if (err.status !== HttpStatus.NOT_FOUND) {
            throw err
          }
          return { found: false, skill }
        })
    )
  )
  const errResponses = responses.filter(res => !res.found)
  if (errResponses.length) {
    throw new errors.BadRequestError(`Invalid skills: [${errResponses.map(res => res.skill)}]`)
  }
}

/**
 * Validate by exact match on name field if all skills exist.
 *
 * @param {Array} skillNames the list of skill names to validate
 * @returns {Array} the list of matching skill objects
 */
async function _validateAndGetSkillsByNames(skillNames) {
  const skills = await helper.getSkillsByExactNames(skillNames)
  
  if (skills.length !== skillNames.length) {
    const foundSkillNames = skills.map(skill => skill.name)
    const notFoundSkillNames = _.difference(skillNames, foundSkillNames)
    throw new errors.BadRequestError(`Invalid skills: [${notFoundSkillNames}]`)
  }
  
  return skills
}

/**
 * Validate if all roles exist.
 *
 * @param {Array} roles the list of roles
 * @returns {undefined}
 */
async function _validateRoles(roles) {
  const foundRolesObj = await models.Role.findAll({
    where: {
      id: roles
    },
    attributes: ['id'],
    raw: true
  })
  const foundRoles = _.map(foundRolesObj, 'id')
  const nonexistentRoles = _.difference(roles, foundRoles)
  if (nonexistentRoles.length > 0) {
    throw new errors.BadRequestError(`Invalid roles: [${nonexistentRoles}]`)
  }
}

/**
 * Check user permission for getting job.
 *
 * @param {Object} currentUser the user who perform this operation.
 * @param {String} projectId the project id
 * @returns {undefined}
 */
async function _checkUserPermissionForGetJob(currentUser, projectId) {
  if (!currentUser.hasManagePermission && !currentUser.isMachine && !currentUser.isConnectManager) {
    await helper.checkIsMemberOfProject(currentUser.userId, projectId)
  }
}

/**
 * Get job by id
 * @param {Object} currentUser the user who perform this operation.
 * @param {String} id the job id
 * @param {Boolean} fromDb flag if query db for data or not
 * @returns {Object} the job
 */
<<<<<<< HEAD
async function getJob (currentUser, id, fromDb = false) {
=======
async function getJob(currentUser, id, fromDb = false) {
  if (!fromDb) {
    try {
      const job = await esClient.get({
        index: config.esConfig.ES_INDEX_JOB,
        id
      })

      await _checkUserPermissionForGetJob(currentUser, job.body._source.projectId) // check user permission

      const jobId = job.body._id
      const jobRecord = { id: jobId, ...job.body._source }
      const candidates = await _getJobCandidates(jobId)
      if (candidates.length) {
        jobRecord.candidates = candidates
      }
      return jobRecord
    } catch (err) {
      if (helper.isDocumentMissingException(err)) {
        throw new errors.NotFoundError(`id: ${id} "Job" not found`)
      }
      if (err.httpStatus === HttpStatus.FORBIDDEN) {
        throw err
      }
      logger.logFullError(err, { component: 'JobService', context: 'getJob' })
    }
  }
>>>>>>> 9bae9ad5
  logger.info({ component: 'JobService', context: 'getJob', message: 'try to query db for data' })
  const job = await Job.findById(id, true)

  await _checkUserPermissionForGetJob(currentUser, job.projectId) // check user permission

  job.dataValues.candidates = _.map(job.dataValues.candidates, (c) => c.dataValues)
  return job.dataValues
}

getJob.schema = Joi.object().keys({
  currentUser: Joi.object().required(),
  id: Joi.string().guid().required(),
  fromDb: Joi.boolean()
}).required()

/**
 * Create job. All member can create a job.
 * @params {Object} currentUser the user who perform this operation
 * @params {Object} job the job to be created
 * @returns {Object} the created job
 */
async function createJob(currentUser, job, onTeamCreating) {
  // check user permission
  if (!currentUser.hasManagePermission && !currentUser.isMachine) {
    await helper.checkIsMemberOfProject(currentUser.userId, job.projectId)
  }

  // the "isApplicationPageActive" field can be set/updated only by M2M user
  if (!_.isUndefined(job.isApplicationPageActive) && !currentUser.isMachine) {
    throw new errors.ForbiddenError('You are not allowed to set/update the value of field "isApplicationPageActive".')
  }

  await _validateSkills(job.skills)
  // Save the full skills array, with names, for use later
  const skills = job.skills
  if (job.roleIds) {
    job.roleIds = _.uniq(job.roleIds)
    await _validateRoles(job.roleIds)
  }
  job.id = uuid()
  job.createdBy = await helper.getUserId(currentUser.userId)

  // Compact the skills to *just* the IDs for saving to ES
  job.skills = _.chain(job.skills).map('skillId').uniq().compact().value()
  let entity
  try {
    await sequelize.transaction(async (t) => {
      entity = (await Job.create(job, { transaction: t })).toJSON()
      await helper.registerSkills(job)
    })
  } catch (e) {
    logger.error(`Error occurred while creating job, rolling back, error: ${e.message}`)
    logger.debug(`Job object dump: ${JSON.stringify(job)}`)

    if (entity) {
      helper.postErrorEvent(config.TAAS_ERROR_TOPIC, entity, 'job.create')
    }
    throw e
  }

  // Add back in the expanded skills for the Kafka queue event
  entity.skills = skills
  await helper.postEvent(config.TAAS_JOB_CREATE_TOPIC, entity, { onTeamCreating })
  return entity
}

createJob.schema = Joi.object()
  .keys({
    currentUser: Joi.object().required(),
    job: Joi.object()
      .keys({
        status: Joi.jobStatus().default('sourcing'),
        projectId: Joi.number().integer().required(),
        externalId: Joi.string().allow(null),
        description: Joi.stringAllowEmpty().allow(null),
        title: Joi.title().required(),
        startDate: Joi.date().format('YYYY-MM-DD').allow(null),
        duration: Joi.number().integer().min(1).allow(null),
        numPositions: Joi.number().integer().min(1).required(),
        resourceType: Joi.stringAllowEmpty().allow(null),
        rateType: Joi.rateType().allow(null),
        workload: Joi.workload().allow(null),
        skills: Joi.array().required(),
        isApplicationPageActive: Joi.boolean(),
        minSalary: Joi.number().integer().allow(null),
        maxSalary: Joi.number().integer().allow(null),
        hoursPerWeek: Joi.number().integer().allow(null),
        jobLocation: Joi.stringAllowEmpty().allow(null),
        jobTimezone: Joi.stringAllowEmpty().allow(null),
        currency: Joi.stringAllowEmpty().allow(null),
        roleIds: Joi.array().items(Joi.string().uuid().required()),
        showInHotList: Joi.boolean().default(false),
        featured: Joi.boolean().default(false),
        hotListExcerpt: Joi.stringAllowEmpty().default(''),
        jobTag: Joi.jobTag().default(''),
        rcrmStatus: Joi.jobRcrmStatus().default('Open'),
        rcrmReason: Joi.stringAllowEmpty().allow(null).default(null)
      })
      .required(),
    onTeamCreating: Joi.boolean().default(false)
  })
  .required()

/**
 * Update job. Normal user can only update the job he/she created.
 * @params {Object} currentUser the user who perform this operation
 * @params {String} job id
 * @params {Object} data the data to be updated
 * @returns {Object} the updated job
 */
async function updateJob(currentUser, id, data) {
  logger.debug({ component: 'JobService', context: 'updateJob start', message: `Arguments: ${JSON.stringify(currentUser)} job id: ${id} data: ${JSON.stringify(data)}` })

  let skills = data.skills

  if (data.skills) {
    await _validateSkills(data.skills)

    // Compact the skills to *just* the IDs for saving to ES
    data.skills = _.chain(skills).map('skillId').uniq().compact().value()
  }
  if (data.skillNames) {
    skills = await _validateAndGetSkillsByNames(data.skillNames)

    data = _.omit(data, 'skillNames')

    // Compact the skills to *just* the IDs for saving to ES
    data.skills = _.chain(skills).map('id').uniq().compact().value()
  }

  if (data.roleIds) {
    data.roleIds = _.uniq(data.roleIds)
    await _validateRoles(data.roleIds)
  }
  let job = await Job.findById(id)
  const oldValue = job.toJSON()

  // the "isApplicationPageActive" field can be set/updated only by M2M user
  if (!_.isUndefined(data.isApplicationPageActive) && !currentUser.isMachine) {
    throw new errors.ForbiddenError('You are not allowed to set/update the value of field "isApplicationPageActive".')
  }

  const ubahnUserId = await helper.getUserId(currentUser.userId)
  if (!currentUser.hasManagePermission && !currentUser.isMachine) {
    // Check whether user can update the job.
    // Note that there is no need to check if user is member of the project associated with the job here
    // because user who created the job must be the member of the project associated with the job
    if (ubahnUserId !== job.createdBy) {
      throw new errors.ForbiddenError('You are not allowed to perform this action!')
    }
  }

  data.updatedBy = ubahnUserId

  let entity
  try {
    logger.debug({ component: 'JobService', context: 'updateJob update transaction', message: `Data: ${JSON.stringify(data)}` })

    await sequelize.transaction(async (t) => {
      await job.update(data, { transaction: t })
      await helper.registerSkills(job)
    })
  } catch (e) {
    if (entity) {
      helper.postErrorEvent(config.TAAS_ERROR_TOPIC, entity, 'job.update')
    }
    throw e
  }
  await helper.postEvent(config.TAAS_JOB_UPDATE_TOPIC, entity, { oldValue: oldValue })
  job = await Job.findById(id, true)
  job.dataValues.candidates = _.map(job.dataValues.candidates, (c) => c.dataValues)
  return job.dataValues
}

/**
 * Partially update job by id
 * @params {Object} currentUser the user who perform this operation
 * @params {String} id the job id
 * @params {Object} data the data to be updated
 * @returns {Object} the updated job
 */
async function partiallyUpdateJob(currentUser, id, data) {
  return updateJob(currentUser, id, data, false)
}

partiallyUpdateJob.schema = Joi.object()
  .keys({
    currentUser: Joi.object().required(),
    id: Joi.string().guid().required(),
    data: Joi.object()
      .keys({
        status: Joi.jobStatus(),
        externalId: Joi.string().allow(null),
        description: Joi.stringAllowEmpty().allow(null),
        title: Joi.title(),
        startDate: Joi.date().format('YYYY-MM-DD').allow(null),
        duration: Joi.number().integer().min(1).allow(null),
        numPositions: Joi.number().integer().min(1),
        resourceType: Joi.stringAllowEmpty().allow(null),
        rateType: Joi.rateType().allow(null),
        workload: Joi.workload().allow(null),
        skills: Joi.array().allow(null),
        skillNames: Joi.array().allow(null),
        isApplicationPageActive: Joi.boolean(),
        minSalary: Joi.number().integer(),
        maxSalary: Joi.number().integer(),
        hoursPerWeek: Joi.number().integer(),
        jobLocation: Joi.stringAllowEmpty().allow(null),
        jobTimezone: Joi.stringAllowEmpty().allow(null),
        currency: Joi.stringAllowEmpty().allow(null),
        roleIds: Joi.array().items(Joi.string().uuid().required()).allow(null),
        showInHotList: Joi.boolean(),
        featured: Joi.boolean(),
        hotListExcerpt: Joi.stringAllowEmpty(),
        jobTag: Joi.jobTag(),
        rcrmStatus: Joi.jobRcrmStatus(),
        rcrmReason: Joi.stringAllowEmpty().allow(null)
      })
      .required()
  })
  .required()

/**
 * Fully update job by id
 * @params {Object} currentUser the user who perform this operation
 * @params {String} id the job id
 * @params {Object} data the data to be updated
 * @returns {Object} the updated job
 */
async function fullyUpdateJob(currentUser, id, data) {
  return updateJob(currentUser, id, data, true)
}

fullyUpdateJob.schema = Joi.object().keys({
  currentUser: Joi.object().required(),
  id: Joi.string().guid().required(),
  data: Joi.object().keys({
    projectId: Joi.number().integer().required(),
    externalId: Joi.string().allow(null).default(null),
    description: Joi.stringAllowEmpty().allow(null).default(null),
    title: Joi.title().required(),
    startDate: Joi.date().format('YYYY-MM-DD').allow(null).default(null),
    duration: Joi.number().integer().min(1).allow(null).default(null),
    numPositions: Joi.number().integer().min(1).required(),
    resourceType: Joi.stringAllowEmpty().allow(null).default(null),
    rateType: Joi.rateType().allow(null).default(null),
    workload: Joi.workload().allow(null).default(null),
    skills: Joi.array().items(Joi.string().uuid()).required(),
    status: Joi.jobStatus().default('sourcing'),
    isApplicationPageActive: Joi.boolean(),
    minSalary: Joi.number().integer().allow(null),
    maxSalary: Joi.number().integer().allow(null),
    hoursPerWeek: Joi.number().integer().allow(null),
    jobLocation: Joi.stringAllowEmpty().allow(null),
    jobTimezone: Joi.stringAllowEmpty().allow(null),
    currency: Joi.stringAllowEmpty().allow(null),
    roleIds: Joi.array().items(Joi.string().uuid().required()).default(null),
    showInHotList: Joi.boolean().default(false),
    featured: Joi.boolean().default(false),
    hotListExcerpt: Joi.stringAllowEmpty().default(''),
    jobTag: Joi.jobTag().default(''),
    rcrmStatus: Joi.jobRcrmStatus().default(null),
    rcrmReason: Joi.stringAllowEmpty().allow(null).default(null)
  }).required()
}).required()

/**
 * Delete job by id.
 * @params {Object} currentUser the user who perform this operation
 * @params {String} id the job id
 */
async function deleteJob(currentUser, id) {
  // check user permission
  if (!currentUser.hasManagePermission && !currentUser.isMachine) {
    throw new errors.ForbiddenError('You are not allowed to perform this action!')
  }

  const job = await Job.findById(id)
  try {
    await sequelize.transaction(async (t) => {
      await job.destroy({ transaction: t })
    })
  } catch (e) {
    helper.postErrorEvent(config.TAAS_ERROR_TOPIC, { id }, 'job.delete')
    throw e
  }
  await helper.postEvent(config.TAAS_JOB_DELETE_TOPIC, { id })
}

deleteJob.schema = Joi.object().keys({
  currentUser: Joi.object().required(),
  id: Joi.string().guid().required()
}).required()

/**
 * List jobs
 * @param {Object} currentUser the user who perform this operation.
 * @params {Object} criteria the search criteria
 * @params {Object} options the extra options to control the function
 * @returns {Object} the search result, contain total/page/perPage and result array
 */
async function searchJobs(currentUser, criteria, options = { returnAll: false }) {
  // check user permission
  if (!currentUser.hasManagePermission && !currentUser.isMachine && !currentUser.isConnectManager && !options.returnAll) {
    if (!criteria.projectId) { // regular user can only search with filtering by "projectId"
      throw new errors.ForbiddenError('Not allowed without filtering by "projectId"')
    }
    await helper.checkIsMemberOfProject(currentUser.userId, criteria.projectId)
  }

  const page = criteria.page > 0 ? criteria.page : 1
  let perPage
  if (options.returnAll || criteria.specialJob) {
    // To simplify the logic we are use a very large number for perPage
    // because in practice there could hardly be so many records to be returned.(also consider we are using filters in the meantime)
    // the number is limited by `index.max_result_window`, its default value is 10000, see
    // https://www.elastic.co/guide/en/elasticsearch/reference/current/index-modules.html#index-max-result-window
    //
    // also see `ResourceBookingService.searchResourceBookings()`
    perPage = 10000
  } else {
    perPage = criteria.perPage > 0 ? criteria.perPage : 20
  }
  if (!criteria.sortBy) {
    criteria.sortBy = 'id'
  }
  if (!criteria.sortOrder) {
    criteria.sortOrder = 'desc'
  }
  logger.info({ component: 'JobService', context: 'searchJobs', message: 'fallback to DB query' })
  const filter = { [Op.and]: [] }
  _.each(_.pick(criteria, [
    'isApplicationPageActive',
    'projectId',
    'externalId',
    'startDate',
    'resourceType',
    'rateType',
    'workload',
    'status',
    'featured',
    'rcrmStatus'
  ]), (value, key) => {
    filter[Op.and].push({ [key]: value })
  })
  if (criteria.description) {
    filter.description = {
      [Op.like]: `%${criteria.description}%`
    }
  }
  if (criteria.title) {
    filter.title = {
      [Op.like]: `%${criteria.title}%`
    }
  }
  if (criteria.jobLocation) {
    filter.jobLocation = {
      [Op.like]: `%${criteria.jobLocation}%`
    }
  }
  if (criteria.skill || (criteria.bodySkills && criteria.bodySkills.length > 0)) {
    const skill = criteria.skill
    const bodySkills = criteria.bodySkills
    if (skill && bodySkills && bodySkills.length > 0) {
      filter.skills = {
        [Op.and]: [
          {
            [Op.contains]: [criteria.skill]
          },
          {
            [Op.or]: _.map(bodySkills, (item) => {
              return { [Op.contains]: [item] }
            })
          }
        ]
      }
    } else if (skill) {
      filter.skills = {
        [Op.contains]: [criteria.skill]
      }
    } else if (bodySkills && bodySkills.length > 0) {
      filter.skills = {
        [Op.or]: _.map(bodySkills, (item) => {
          return { [Op.contains]: [item] }
        })
      }
    }
  }
  if (criteria.role) {
    filter.roles = {
      [Op.contains]: [criteria.role]
    }
  }
  if (criteria.jobIds && criteria.jobIds.length > 0) {
    filter[Op.and].push({ id: criteria.jobIds })
  }
  if (criteria.minSalary !== undefined) {
    filter.minSalary = {
      [Op.gte]: criteria.minSalary
    }
  }
  if (criteria.maxSalary !== undefined) {
    filter.maxSalary = {
      [Op.lte]: criteria.maxSalary
    }
  }
  if (criteria.specialJob === true) {
    filter[Op.and].push({
      [Op.or]: [
        { featured: true },
        { showInHotList: true }
      ]
    })
  }
  if (criteria.specialJob === false) {
    filter[Op.and].push({ featured: false })
    filter[Op.and].push({ showInHotList: false })
  }
  const jobs = await Job.findAll({
    where: filter,
    offset: ((page - 1) * perPage),
    limit: perPage,
    order: [[criteria.sortBy, criteria.sortOrder]],
    include: [{
      model: models.JobCandidate,
      as: 'candidates',
      required: false
    }]
  })
  const total = await Job.count({ where: filter })
  return {
    fromDb: true,
    total,
    page,
    perPage,
    result: _.map(jobs, job => job.dataValues)
  }
}

searchJobs.schema = Joi.object().keys({
  currentUser: Joi.object().required(),
  criteria: Joi.object().keys({
    page: Joi.number().integer(),
    perPage: Joi.number().integer(),
    sortBy: Joi.string().valid('id', 'createdAt', 'updatedAt', 'startDate', 'rateType', 'status'),
    sortOrder: Joi.string().valid('desc', 'asc'),
    projectId: Joi.number().integer(),
    externalId: Joi.string(),
    isApplicationPageActive: Joi.boolean(),
    description: Joi.string(),
    title: Joi.title(),
    startDate: Joi.date().format('YYYY-MM-DD'),
    resourceType: Joi.string(),
    skill: Joi.string().uuid(),
    role: Joi.string().uuid(),
    rateType: Joi.rateType(),
    workload: Joi.workload(),
    status: Joi.jobStatus(),
    projectIds: Joi.array().items(Joi.number().integer()).single(),
    jobIds: Joi.array().items(Joi.string().uuid()),
    bodySkills: Joi.array().items(Joi.string().uuid()),
    minSalary: Joi.number().integer(),
    maxSalary: Joi.number().integer(),
    jobLocation: Joi.string(),
    specialJob: Joi.boolean(),
    featured: Joi.boolean(),
    rcrmStatus: Joi.string().valid('Open', 'On Hold', 'Canceled', 'Draft', 'Closed', 'Did not Post')
  }).required(),
  options: Joi.object()
}).required()

module.exports = {
  getJob,
  createJob,
  partiallyUpdateJob,
  fullyUpdateJob,
  deleteJob,
  searchJobs
}<|MERGE_RESOLUTION|>--- conflicted
+++ resolved
@@ -15,42 +15,6 @@
 
 const sequelize = models.sequelize
 const Job = models.Job
-<<<<<<< HEAD
-=======
-const esClient = helper.getESClient()
-
-/**
- * populate candidates for a job.
- *
- * @param {String} jobId the job id
- * @returns {Array} the list of candidates
- */
-async function _getJobCandidates(jobId) {
-  const { body } = await esClient.search({
-    index: config.get('esConfig.ES_INDEX_JOB_CANDIDATE'),
-    body: {
-      query: {
-        term: {
-          jobId: {
-            value: jobId
-          }
-        }
-      },
-      size: 10000
-    }
-  })
-
-  if (body.hits.total.value === 0) {
-    return []
-  }
-  const candidates = _.map(body.hits.hits, (hit) => {
-    const candidateRecord = _.cloneDeep(hit._source)
-    candidateRecord.id = hit._id
-    return candidateRecord
-  })
-  return candidates
-}
->>>>>>> 9bae9ad5
 
 /**
  * Validate if all skills exist.
@@ -58,7 +22,7 @@
  * @param {Array} skills the list of skills
  * @returns {undefined}
  */
-async function _validateSkills(skills) {
+async function _validateSkills (skills) {
   const responses = await Promise.all(
     skills.map(
       skill => helper.getSkillById(skill.skillId)
@@ -85,15 +49,15 @@
  * @param {Array} skillNames the list of skill names to validate
  * @returns {Array} the list of matching skill objects
  */
-async function _validateAndGetSkillsByNames(skillNames) {
+async function _validateAndGetSkillsByNames (skillNames) {
   const skills = await helper.getSkillsByExactNames(skillNames)
-  
+
   if (skills.length !== skillNames.length) {
     const foundSkillNames = skills.map(skill => skill.name)
     const notFoundSkillNames = _.difference(skillNames, foundSkillNames)
     throw new errors.BadRequestError(`Invalid skills: [${notFoundSkillNames}]`)
   }
-  
+
   return skills
 }
 
@@ -103,7 +67,7 @@
  * @param {Array} roles the list of roles
  * @returns {undefined}
  */
-async function _validateRoles(roles) {
+async function _validateRoles (roles) {
   const foundRolesObj = await models.Role.findAll({
     where: {
       id: roles
@@ -125,7 +89,7 @@
  * @param {String} projectId the project id
  * @returns {undefined}
  */
-async function _checkUserPermissionForGetJob(currentUser, projectId) {
+async function _checkUserPermissionForGetJob (currentUser, projectId) {
   if (!currentUser.hasManagePermission && !currentUser.isMachine && !currentUser.isConnectManager) {
     await helper.checkIsMemberOfProject(currentUser.userId, projectId)
   }
@@ -138,37 +102,7 @@
  * @param {Boolean} fromDb flag if query db for data or not
  * @returns {Object} the job
  */
-<<<<<<< HEAD
 async function getJob (currentUser, id, fromDb = false) {
-=======
-async function getJob(currentUser, id, fromDb = false) {
-  if (!fromDb) {
-    try {
-      const job = await esClient.get({
-        index: config.esConfig.ES_INDEX_JOB,
-        id
-      })
-
-      await _checkUserPermissionForGetJob(currentUser, job.body._source.projectId) // check user permission
-
-      const jobId = job.body._id
-      const jobRecord = { id: jobId, ...job.body._source }
-      const candidates = await _getJobCandidates(jobId)
-      if (candidates.length) {
-        jobRecord.candidates = candidates
-      }
-      return jobRecord
-    } catch (err) {
-      if (helper.isDocumentMissingException(err)) {
-        throw new errors.NotFoundError(`id: ${id} "Job" not found`)
-      }
-      if (err.httpStatus === HttpStatus.FORBIDDEN) {
-        throw err
-      }
-      logger.logFullError(err, { component: 'JobService', context: 'getJob' })
-    }
-  }
->>>>>>> 9bae9ad5
   logger.info({ component: 'JobService', context: 'getJob', message: 'try to query db for data' })
   const job = await Job.findById(id, true)
 
@@ -190,7 +124,7 @@
  * @params {Object} job the job to be created
  * @returns {Object} the created job
  */
-async function createJob(currentUser, job, onTeamCreating) {
+async function createJob (currentUser, job, onTeamCreating) {
   // check user permission
   if (!currentUser.hasManagePermission && !currentUser.isMachine) {
     await helper.checkIsMemberOfProject(currentUser.userId, job.projectId)
@@ -279,7 +213,7 @@
  * @params {Object} data the data to be updated
  * @returns {Object} the updated job
  */
-async function updateJob(currentUser, id, data) {
+async function updateJob (currentUser, id, data) {
   logger.debug({ component: 'JobService', context: 'updateJob start', message: `Arguments: ${JSON.stringify(currentUser)} job id: ${id} data: ${JSON.stringify(data)}` })
 
   let skills = data.skills
@@ -350,7 +284,7 @@
  * @params {Object} data the data to be updated
  * @returns {Object} the updated job
  */
-async function partiallyUpdateJob(currentUser, id, data) {
+async function partiallyUpdateJob (currentUser, id, data) {
   return updateJob(currentUser, id, data, false)
 }
 
@@ -398,7 +332,7 @@
  * @params {Object} data the data to be updated
  * @returns {Object} the updated job
  */
-async function fullyUpdateJob(currentUser, id, data) {
+async function fullyUpdateJob (currentUser, id, data) {
   return updateJob(currentUser, id, data, true)
 }
 
@@ -440,7 +374,7 @@
  * @params {Object} currentUser the user who perform this operation
  * @params {String} id the job id
  */
-async function deleteJob(currentUser, id) {
+async function deleteJob (currentUser, id) {
   // check user permission
   if (!currentUser.hasManagePermission && !currentUser.isMachine) {
     throw new errors.ForbiddenError('You are not allowed to perform this action!')
@@ -470,7 +404,7 @@
  * @params {Object} options the extra options to control the function
  * @returns {Object} the search result, contain total/page/perPage and result array
  */
-async function searchJobs(currentUser, criteria, options = { returnAll: false }) {
+async function searchJobs (currentUser, criteria, options = { returnAll: false }) {
   // check user permission
   if (!currentUser.hasManagePermission && !currentUser.isMachine && !currentUser.isConnectManager && !options.returnAll) {
     if (!criteria.projectId) { // regular user can only search with filtering by "projectId"
