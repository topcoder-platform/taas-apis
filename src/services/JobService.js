/**
 * This service provides operations of Job.
 */

const _ = require('lodash')
const Joi = require('joi')
const config = require('config')
const HttpStatus = require('http-status-codes')
const { Op } = require('sequelize')
const { v4: uuid } = require('uuid')
const helper = require('../common/helper')
const logger = require('../common/logger')
const errors = require('../common/errors')
const models = require('../models')

const Job = models.Job
const esClient = helper.getESClient()

/**
 * populate candidates for a job.
 *
 * @param {String} jobId the job id
 * @returns {Array} the list of candidates
 */
async function _getJobCandidates (jobId) {
  const { body } = await esClient.search({
    index: config.get('esConfig.ES_INDEX_JOB_CANDIDATE'),
    body: {
      query: {
        term: {
          jobId: {
            value: jobId
          }
        }
      }
    }
  })

  if (body.hits.total.value === 0) {
    return []
  }
  const candidates = _.map(body.hits.hits, (hit) => {
    const candidateRecord = _.cloneDeep(hit._source)
    candidateRecord.id = hit._id
    return candidateRecord
  })
  return candidates
}

/**
 * Validate if all skills exist.
 *
 * @param {Array} skills the list of skills
 * @returns {undefined}
 */
async function _validateSkills (skills) {
  const responses = await Promise.all(
    skills.map(
      skill => helper.getSkillById(skill)
        .then(() => {
          return { found: true }
        })
        .catch(err => {
          if (err.status !== HttpStatus.NOT_FOUND) {
            throw err
          }
          return { found: false, skill }
        })
    )
  )
  const errResponses = responses.filter(res => !res.found)
  if (errResponses.length) {
    throw new errors.BadRequestError(`Invalid skills: [${errResponses.map(res => res.skill)}]`)
  }
}

/**
 * Validate if all roles exist.
 *
 * @param {Array} roles the list of roles
 * @returns {undefined}
 */
async function _validateRoles (roles) {
  const foundRolesObj = await models.Role.findAll({
    where: {
      id: roles
    },
    attributes: ['id'],
    raw: true
  })
  const foundRoles = _.map(foundRolesObj, 'id')
  const nonexistentRoles = _.difference(roles, foundRoles)
  if (nonexistentRoles.length > 0) {
    throw new errors.BadRequestError(`Invalid roles: [${nonexistentRoles}]`)
  }
}

/**
 * Check user permission for getting job.
 *
 * @param {Object} currentUser the user who perform this operation.
 * @param {String} projectId the project id
 * @returns {undefined}
 */
async function _checkUserPermissionForGetJob (currentUser, projectId) {
  if (!currentUser.hasManagePermission && !currentUser.isMachine && !currentUser.isConnectManager) {
    await helper.checkIsMemberOfProject(currentUser.userId, projectId)
  }
}

/**
 * Get job by id
 * @param {Object} currentUser the user who perform this operation.
 * @param {String} id the job id
 * @param {Boolean} fromDb flag if query db for data or not
 * @returns {Object} the job
 */
async function getJob (currentUser, id, fromDb = false) {
  if (!fromDb) {
    try {
      const job = await esClient.get({
        index: config.esConfig.ES_INDEX_JOB,
        id
      })

      await _checkUserPermissionForGetJob(currentUser, job.body._source.projectId) // check user permission

      const jobId = job.body._id
      const jobRecord = { id: jobId, ...job.body._source }
      const candidates = await _getJobCandidates(jobId)
      if (candidates.length) {
        jobRecord.candidates = candidates
      }
      return jobRecord
    } catch (err) {
      if (helper.isDocumentMissingException(err)) {
        throw new errors.NotFoundError(`id: ${id} "Job" not found`)
      }
      if (err.httpStatus === HttpStatus.FORBIDDEN) {
        throw err
      }
      logger.logFullError(err, { component: 'JobService', context: 'getJob' })
    }
  }
  logger.info({ component: 'JobService', context: 'getJob', message: 'try to query db for data' })
  const job = await Job.findById(id, true)

  await _checkUserPermissionForGetJob(currentUser, job.projectId) // check user permission

  job.dataValues.candidates = _.map(job.dataValues.candidates, (c) => c.dataValues)
  return job.dataValues
}

getJob.schema = Joi.object().keys({
  currentUser: Joi.object().required(),
  id: Joi.string().guid().required(),
  fromDb: Joi.boolean()
}).required()

/**
 * Create job. All member can create a job.
 * @params {Object} currentUser the user who perform this operation
 * @params {Object} job the job to be created
 * @returns {Object} the created job
 */
async function createJob (currentUser, job) {
  // check user permission
  if (!currentUser.hasManagePermission && !currentUser.isMachine) {
    await helper.checkIsMemberOfProject(currentUser.userId, job.projectId)
  }

  // the "isApplicationPageActive" field can be set/updated only by M2M user
  if (!_.isUndefined(job.isApplicationPageActive) && !currentUser.isMachine) {
    throw new errors.ForbiddenError('You are not allowed to set/update the value of field "isApplicationPageActive".')
  }

  await _validateSkills(job.skills)
  if (job.roleIds) {
    job.roleIds = _.uniq(job.roleIds)
    await _validateRoles(job.roleIds)
  }
  job.id = uuid()
  job.createdBy = await helper.getUserId(currentUser.userId)

  const created = await Job.create(job)
  await helper.postEvent(config.TAAS_JOB_CREATE_TOPIC, created.toJSON())
  return created.toJSON()
}

createJob.schema = Joi.object().keys({
  currentUser: Joi.object().required(),
  job: Joi.object().keys({
    status: Joi.jobStatus().default('sourcing'),
    projectId: Joi.number().integer().required(),
    externalId: Joi.string().allow(null),
    description: Joi.stringAllowEmpty().allow(null),
    title: Joi.title().required(),
    startDate: Joi.date().allow(null),
    duration: Joi.number().integer().min(1).allow(null),
    numPositions: Joi.number().integer().min(1).required(),
    resourceType: Joi.stringAllowEmpty().allow(null),
    rateType: Joi.rateType().allow(null),
    workload: Joi.workload().allow(null),
    skills: Joi.array().items(Joi.string().uuid()).required(),
<<<<<<< HEAD
    roles: Joi.array().items(Joi.string().uuid()).allow(null),
    isApplicationPageActive: Joi.boolean()
=======
    isApplicationPageActive: Joi.boolean(),
    minSalary: Joi.number().integer().allow(null),
    maxSalary: Joi.number().integer().allow(null),
    hoursPerWeek: Joi.number().integer().allow(null),
    jobLocation: Joi.string().allow(null),
    jobTimezone: Joi.string().allow(null),
    currency: Joi.string().allow(null),
    roleIds: Joi.array().items(Joi.string().uuid().required())
>>>>>>> f1ea6f87
  }).required()
}).required()

/**
 * Update job. Normal user can only update the job he/she created.
 * @params {Object} currentUser the user who perform this operation
 * @params {String} job id
 * @params {Object} data the data to be updated
 * @returns {Object} the updated job
 */
async function updateJob (currentUser, id, data) {
  if (data.skills) {
    await _validateSkills(data.skills)
  }
  if (data.roleIds) {
    data.roleIds = _.uniq(data.roleIds)
    await _validateRoles(data.roleIds)
  }
  let job = await Job.findById(id)
  const oldValue = job.toJSON()

  // the "isApplicationPageActive" field can be set/updated only by M2M user
  if (!_.isUndefined(data.isApplicationPageActive) && !currentUser.isMachine) {
    throw new errors.ForbiddenError('You are not allowed to set/update the value of field "isApplicationPageActive".')
  }

  const ubahnUserId = await helper.getUserId(currentUser.userId)
  if (!currentUser.hasManagePermission && !currentUser.isMachine) {
    // Check whether user can update the job.
    // Note that there is no need to check if user is member of the project associated with the job here
    // because user who created the job must be the member of the project associated with the job
    if (ubahnUserId !== job.createdBy) {
      throw new errors.ForbiddenError('You are not allowed to perform this action!')
    }
  }

  data.updatedBy = ubahnUserId

  const updated = await job.update(data)
  await helper.postEvent(config.TAAS_JOB_UPDATE_TOPIC, updated.toJSON(), { oldValue: oldValue })
  job = await Job.findById(id, true)
  job.dataValues.candidates = _.map(job.dataValues.candidates, (c) => c.dataValues)
  return job.dataValues
}

/**
 * Partially update job by id
 * @params {Object} currentUser the user who perform this operation
 * @params {String} id the job id
 * @params {Object} data the data to be updated
 * @returns {Object} the updated job
 */
async function partiallyUpdateJob (currentUser, id, data) {
  return updateJob(currentUser, id, data, false)
}

partiallyUpdateJob.schema = Joi.object().keys({
  currentUser: Joi.object().required(),
  id: Joi.string().guid().required(),
  data: Joi.object().keys({
    status: Joi.jobStatus(),
    externalId: Joi.string().allow(null),
    description: Joi.stringAllowEmpty().allow(null),
    title: Joi.title(),
    startDate: Joi.date().allow(null),
    duration: Joi.number().integer().min(1).allow(null),
    numPositions: Joi.number().integer().min(1),
    resourceType: Joi.stringAllowEmpty().allow(null),
    rateType: Joi.rateType().allow(null),
    workload: Joi.workload().allow(null),
    skills: Joi.array().items(Joi.string().uuid()),
<<<<<<< HEAD
    roles: Joi.array().items(Joi.string().uuid()).allow(null),
    isApplicationPageActive: Joi.boolean()
=======
    isApplicationPageActive: Joi.boolean(),
    minSalary: Joi.number().integer(),
    maxSalary: Joi.number().integer(),
    hoursPerWeek: Joi.number().integer(),
    jobLocation: Joi.string(),
    jobTimezone: Joi.string(),
    currency: Joi.string(),
    roleIds: Joi.array().items(Joi.string().uuid().required()).allow(null)
>>>>>>> f1ea6f87
  }).required()
}).required()

/**
 * Fully update job by id
 * @params {Object} currentUser the user who perform this operation
 * @params {String} id the job id
 * @params {Object} data the data to be updated
 * @returns {Object} the updated job
 */
async function fullyUpdateJob (currentUser, id, data) {
  return updateJob(currentUser, id, data, true)
}

fullyUpdateJob.schema = Joi.object().keys({
  currentUser: Joi.object().required(),
  id: Joi.string().guid().required(),
  data: Joi.object().keys({
    projectId: Joi.number().integer().required(),
    externalId: Joi.string().allow(null).default(null),
    description: Joi.stringAllowEmpty().allow(null).default(null),
    title: Joi.title().required(),
    startDate: Joi.date().allow(null).default(null),
    duration: Joi.number().integer().min(1).allow(null).default(null),
    numPositions: Joi.number().integer().min(1).required(),
    resourceType: Joi.stringAllowEmpty().allow(null).default(null),
    rateType: Joi.rateType().allow(null).default(null),
    workload: Joi.workload().allow(null).default(null),
    skills: Joi.array().items(Joi.string().uuid()).required(),
    status: Joi.jobStatus().default('sourcing'),
    isApplicationPageActive: Joi.boolean(),
    minSalary: Joi.number().integer().allow(null),
    maxSalary: Joi.number().integer().allow(null),
    hoursPerWeek: Joi.number().integer().allow(null),
    jobLocation: Joi.string().allow(null),
    jobTimezone: Joi.string().allow(null),
    currency: Joi.string().allow(null),
    roleIds: Joi.array().items(Joi.string().uuid().required()).default(null)
  }).required()
}).required()

/**
 * Delete job by id.
 * @params {Object} currentUser the user who perform this operation
 * @params {String} id the job id
 */
async function deleteJob (currentUser, id) {
  // check user permission
  if (!currentUser.hasManagePermission && !currentUser.isMachine) {
    throw new errors.ForbiddenError('You are not allowed to perform this action!')
  }

  const job = await Job.findById(id)
  await job.destroy()
  await helper.postEvent(config.TAAS_JOB_DELETE_TOPIC, { id })
}

deleteJob.schema = Joi.object().keys({
  currentUser: Joi.object().required(),
  id: Joi.string().guid().required()
}).required()

/**
 * List jobs
 * @param {Object} currentUser the user who perform this operation.
 * @params {Object} criteria the search criteria
 * @params {Object} options the extra options to control the function
 * @returns {Object} the search result, contain total/page/perPage and result array
 */
async function searchJobs (currentUser, criteria, options = { returnAll: false }) {
  // check user permission
  if (!currentUser.hasManagePermission && !currentUser.isMachine && !currentUser.isConnectManager && !options.returnAll) {
    if (!criteria.projectId) { // regular user can only search with filtering by "projectId"
      throw new errors.ForbiddenError('Not allowed without filtering by "projectId"')
    }
    await helper.checkIsMemberOfProject(currentUser.userId, criteria.projectId)
  }

  const page = criteria.page > 0 ? criteria.page : 1
  let perPage
  if (options.returnAll) {
    // To simplify the logic we are use a very large number for perPage
    // because in practice there could hardly be so many records to be returned.(also consider we are using filters in the meantime)
    // the number is limited by `index.max_result_window`, its default value is 10000, see
    // https://www.elastic.co/guide/en/elasticsearch/reference/current/index-modules.html#index-max-result-window
    //
    // also see `ResourceBookingService.searchResourceBookings()`
    perPage = 10000
  } else {
    perPage = criteria.perPage > 0 ? criteria.perPage : 20
  }
  if (!criteria.sortBy) {
    criteria.sortBy = 'id'
  }
  if (!criteria.sortOrder) {
    criteria.sortOrder = 'desc'
  }
  try {
    const sort = [{ [criteria.sortBy === 'id' ? '_id' : criteria.sortBy]: { order: criteria.sortOrder } }]

    const esQuery = {
      index: config.get('esConfig.ES_INDEX_JOB'),
      body: {
        query: {
          bool: {
            must: [],
            filter: []
          }
        },
        from: (page - 1) * perPage,
        size: perPage,
        sort
      }
    }

    _.each(_.pick(criteria, [
      'projectId',
      'externalId',
      'description',
      'startDate',
      'resourceType',
      'skill',
      'role',
      'rateType',
      'workload',
      'title',
      'status'
    ]), (value, key) => {
      let must
      if (key === 'description' || key === 'title') {
        must = {
          match: {
            [key]: {
              query: value
            }
          }
        }
      } else if (key === 'skill' || key === 'role') {
        must = {
          terms: {
            [`${key}s`]: [value]
          }
        }
      } else {
        must = {
          term: {
            [key]: {
              value
            }
          }
        }
      }
      esQuery.body.query.bool.must.push(must)
    })
    // If criteria contains projectIds, filter projectId with this value
    if (criteria.projectIds) {
      esQuery.body.query.bool.filter.push({
        terms: {
          projectId: criteria.projectIds
        }
      })
    }
    // if criteria contains jobIds, filter jobIds with this value
    if (criteria.jobIds && criteria.jobIds.length > 0) {
      esQuery.body.query.bool.filter.push({
        terms: {
          _id: criteria.jobIds
        }
      })
    }
    logger.debug({ component: 'JobService', context: 'searchJobs', message: `Query: ${JSON.stringify(esQuery)}` })

    const { body } = await esClient.search(esQuery)
    const result = await Promise.all(_.map(body.hits.hits, async (hit) => {
      const jobRecord = _.cloneDeep(hit._source)
      jobRecord.id = hit._id
      const candidates = await _getJobCandidates(jobRecord.id)
      if (candidates.length) {
        jobRecord.candidates = candidates
      }
      return jobRecord
    }))

    return {
      total: body.hits.total.value,
      page,
      perPage,
      result
    }
  } catch (err) {
    logger.logFullError(err, { component: 'JobService', context: 'searchJobs' })
  }
  logger.info({ component: 'JobService', context: 'searchJobs', message: 'fallback to DB query' })
  const filter = { [Op.and]: [] }
  _.each(_.pick(criteria, [
    'projectId',
    'externalId',
    'startDate',
    'resourceType',
    'rateType',
    'workload',
    'status'
  ]), (value, key) => {
    filter[Op.and].push({ [key]: value })
  })
  if (criteria.description) {
    filter.description = {
      [Op.like]: `%${criteria.description}%`
    }
  }
  if (criteria.title) {
    filter.title = {
      [Op.like]: `%${criteria.title}%`
    }
  }
  if (criteria.skill) {
    filter.skills = {
      [Op.contains]: [criteria.skill]
<<<<<<< HEAD
    }
  }
  if (criteria.role) {
    filter.roles = {
      [Op.contains]: [criteria.role]
=======
>>>>>>> f1ea6f87
    }
  }
  if (criteria.jobIds && criteria.jobIds.length > 0) {
    filter[Op.and].push({ id: criteria.jobIds })
  }
  const jobs = await Job.findAll({
    where: filter,
    offset: ((page - 1) * perPage),
    limit: perPage,
    order: [[criteria.sortBy, criteria.sortOrder]],
    include: [{
      model: models.JobCandidate,
      as: 'candidates',
      required: false
    }]
  })
  return {
    fromDb: true,
    total: jobs.length,
    page,
    perPage,
    result: _.map(jobs, job => job.dataValues)
  }
}

searchJobs.schema = Joi.object().keys({
  currentUser: Joi.object().required(),
  criteria: Joi.object().keys({
    page: Joi.number().integer(),
    perPage: Joi.number().integer(),
    sortBy: Joi.string().valid('id', 'createdAt', 'startDate', 'rateType', 'status'),
    sortOrder: Joi.string().valid('desc', 'asc'),
    projectId: Joi.number().integer(),
    externalId: Joi.string(),
    description: Joi.string(),
    title: Joi.title(),
    startDate: Joi.date(),
    resourceType: Joi.string(),
    skill: Joi.string().uuid(),
    role: Joi.string().uuid(),
    rateType: Joi.rateType(),
    workload: Joi.workload(),
    status: Joi.jobStatus(),
    projectIds: Joi.array().items(Joi.number().integer()).single(),
    jobIds: Joi.array().items(Joi.string().uuid())
  }).required(),
  options: Joi.object()
}).required()

module.exports = {
  getJob,
  createJob,
  partiallyUpdateJob,
  fullyUpdateJob,
  deleteJob,
  searchJobs
}<|MERGE_RESOLUTION|>--- conflicted
+++ resolved
@@ -202,10 +202,6 @@
     rateType: Joi.rateType().allow(null),
     workload: Joi.workload().allow(null),
     skills: Joi.array().items(Joi.string().uuid()).required(),
-<<<<<<< HEAD
-    roles: Joi.array().items(Joi.string().uuid()).allow(null),
-    isApplicationPageActive: Joi.boolean()
-=======
     isApplicationPageActive: Joi.boolean(),
     minSalary: Joi.number().integer().allow(null),
     maxSalary: Joi.number().integer().allow(null),
@@ -214,7 +210,6 @@
     jobTimezone: Joi.string().allow(null),
     currency: Joi.string().allow(null),
     roleIds: Joi.array().items(Joi.string().uuid().required())
->>>>>>> f1ea6f87
   }).required()
 }).required()
 
@@ -286,10 +281,6 @@
     rateType: Joi.rateType().allow(null),
     workload: Joi.workload().allow(null),
     skills: Joi.array().items(Joi.string().uuid()),
-<<<<<<< HEAD
-    roles: Joi.array().items(Joi.string().uuid()).allow(null),
-    isApplicationPageActive: Joi.boolean()
-=======
     isApplicationPageActive: Joi.boolean(),
     minSalary: Joi.number().integer(),
     maxSalary: Joi.number().integer(),
@@ -298,7 +289,6 @@
     jobTimezone: Joi.string(),
     currency: Joi.string(),
     roleIds: Joi.array().items(Joi.string().uuid().required()).allow(null)
->>>>>>> f1ea6f87
   }).required()
 }).required()
 
@@ -517,14 +507,11 @@
   if (criteria.skill) {
     filter.skills = {
       [Op.contains]: [criteria.skill]
-<<<<<<< HEAD
     }
   }
   if (criteria.role) {
     filter.roles = {
       [Op.contains]: [criteria.role]
-=======
->>>>>>> f1ea6f87
     }
   }
   if (criteria.jobIds && criteria.jobIds.length > 0) {
