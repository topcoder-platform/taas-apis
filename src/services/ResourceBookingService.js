--- conflicted
+++ resolved
@@ -143,7 +143,6 @@
 
   const resourceBooking = await ResourceBooking.findById(id)
   const isDiffStatus = resourceBooking.status !== data.status
-<<<<<<< HEAD
 
   if (!currentUser.isBookingManager && !currentUser.isMachine) {
     const connect = await helper.isConnectMember(resourceBooking.dataValues.projectId, currentUser.jwtToken)
@@ -151,8 +150,7 @@
       throw new errors.ForbiddenError('You are not allowed to perform this action!')
     }
   }
-=======
->>>>>>> 3d280e76
+
   data.updatedAt = new Date()
   data.updatedBy = await helper.getUserId(currentUser.userId)
 
