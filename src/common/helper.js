--- conflicted
+++ resolved
@@ -207,8 +207,6 @@
       updatedAt: { type: 'date' },
       updatedBy: { type: 'keyword' }
     }
-<<<<<<< HEAD
-=======
   },
   createdAt: { type: 'date' },
   createdBy: { type: 'keyword' },
@@ -231,7 +229,6 @@
       rate20InCountry: { type: 'integer' },
       rate20OffShore: { type: 'integer' }
     }
->>>>>>> 9dd817c1
   },
   numberOfMembers: { type: 'integer' },
   numberOfMembersAvailable: { type: 'integer' },
@@ -307,13 +304,7 @@
   await esClient.indices.putMapping({
     index,
     body: {
-<<<<<<< HEAD
       properties: esIndexPropertyMapping[index]
-=======
-      mappings: {
-        properties: esIndexPropertyMapping[index]
-      }
->>>>>>> 9dd817c1
     }
   })
   logger.info({
@@ -618,10 +609,7 @@
     config.get('esConfig.ES_INDEX_RESOURCE_BOOKING'),
     logger
   )
-<<<<<<< HEAD
-=======
   await indexBulkDataToES('Role', config.get('esConfig.ES_INDEX_ROLE'), logger)
->>>>>>> 9dd817c1
 }
 
 /**
