--- conflicted
+++ resolved
@@ -1217,10 +1217,7 @@
  * @returns the request result
  */
 async function getTopcoderSkills (criteria) {
-<<<<<<< HEAD
-=======
   const token = await getM2MToken()
->>>>>>> f885e947
   try {
     const res = await request
       .get(`${config.TC_API}/skills`)
@@ -1272,10 +1269,7 @@
  * @returns the request result
  */
 async function getSkillById (skillId) {
-<<<<<<< HEAD
-=======
   const token = await getM2MToken()
->>>>>>> f885e947
   const res = await request
     .get(`${config.TC_API}/skills/${skillId}`)
     .set('Content-Type', 'application/json')
