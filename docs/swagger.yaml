openapi: 3.0.0
info:
  title: Bookings microservice
  description: Bookings microservice
  version: 1.0.0
servers:
  - url: /api/{apiVersion}/
    variables:
      apiVersion:
        default: "v5"
        description: The REST API version
tags:
  - name: Jobs
  - name: JobCandidates
  - name: ResourceBookings
  - name: Teams
  - name: WorkPeriods
paths:
  /jobs:
    post:
      tags:
        - Jobs
      description: |
        Create job.

        **Authorization** All topcoder members are allowed

        Permission rules on field `isApplicationPageActive`:
          - M2M user is allowed to set the value of the field
          - Other users are not allowed to set the value of the field

      security:
        - bearerAuth: []
      requestBody:
        content:
          application/json:
            schema:
              $ref: "#/components/schemas/JobRequestBody"
      responses:
        "200":
          description: OK
          content:
            application/json:
              schema:
                $ref: "#/components/schemas/Job"
        "400":
          description: Bad request
          content:
            application/json:
              schema:
                $ref: "#/components/schemas/Error"
        "401":
          description: Not authenticated
          content:
            application/json:
              schema:
                $ref: "#/components/schemas/Error"
        "403":
          description: Forbidden
          content:
            application/json:
              schema:
                $ref: "#/components/schemas/Error"
        "500":
          description: Internal Server Error
          content:
            application/json:
              schema:
                $ref: "#/components/schemas/Error"
    get:
      tags:
        - Jobs
      description: |
        Search jobs.

        **Authorization** All topcoder members are allowed
      security:
        - bearerAuth: []
      parameters:
        - in: query
          name: page
          required: false
          schema:
            type: integer
            default: 1
          description: The page number.
        - in: query
          name: perPage
          required: false
          schema:
            type: integer
            default: 20
          description: The number of items to list per page.
        - in: query
          name: sortBy
          required: false
          schema:
            type: string
            default: id
            enum: ["id", "createdAt", "startDate", "rateType", "status"]
          description: The sort by column.
        - in: query
          name: sortOrder
          required: false
          schema:
            type: string
            default: desc
            enum: ["desc", "asc"]
          description: The sort order.
        - in: query
          name: projectId
          required: false
          schema:
            type: integer
          description: The project id.
        - in: query
          name: projectIds
          required: false
          schema:
            type: string
          description: The project ids, separated by commas.
        - in: query
          name: externalId
          required: false
          schema:
            type: string
          description: The external id.
        - in: query
          name: description
          required: false
          schema:
            type: string
          description: The description.
        - in: query
          name: title
          required: false
          schema:
            type: string
            maxLength: 64
          description: The title.
        - in: query
          name: startDate
          required: false
          schema:
            type: string
            format: date-time
          description: The job start date.
        - in: query
          name: resourceType
          required: false
          schema:
            type: string
          description: The resource type.
        - in: query
          name: skill
          required: false
          schema:
            type: string
          description: The skill.
        - in: query
          name: workload
          required: false
          schema:
            type: string
            enum: ["full-time", "fractional"]
          description: The rate type.
        - in: query
          name: rateType
          required: false
          schema:
            type: string
            enum: ["hourly", "daily", "weekly", "monthly"]
          description: The rate type.
        - in: query
          name: status
          required: false
          schema:
            type: string
            enum: ["sourcing", "in-review", "assigned", "closed", "cancelled"]
          description: The rate type.
      responses:
        "200":
          description: OK
          content:
            application/json:
              schema:
                type: array
                items:
                  $ref: "#/components/schemas/Job"

          headers:
            X-Next-Page:
              schema:
                type: integer
                description: The index of the next page
            X-Page:
              schema:
                type: integer
                description: The index of the current page (starting at 1)
            X-Per-Page:
              schema:
                type: integer
                description: The number of items to list per page
            X-Prev-Page:
              schema:
                type: integer
                description: The index of the previous page
            X-Total:
              schema:
                type: integer
                description: The total number of items
            X-Total-Pages:
              schema:
                type: integer
                description: The total number of pages
            Link:
              schema:
                type: string
                description: Pagination link header.
        "400":
          description: Bad request
          content:
            application/json:
              schema:
                $ref: "#/components/schemas/Error"
        "401":
          description: Not authenticated
          content:
            application/json:
              schema:
                $ref: "#/components/schemas/Error"
        "403":
          description: Forbidden
          content:
            application/json:
              schema:
                $ref: "#/components/schemas/Error"
        "500":
          description: Internal Server Error
          content:
            application/json:
              schema:
                $ref: "#/components/schemas/Error"
  /jobs/{id}:
    get:
      tags:
        - Jobs
      description: |
        Get job information by id.

        **Authorization** All topcoder members are allowed
      security:
        - bearerAuth: []
      parameters:
        - in: path
          name: id
          description: The job id.
          required: true
          schema:
            type: string
        - in: query
          name: fromDb
          description: get data from db or not.
          required: false
          schema:
            type: boolean
      responses:
        "200":
          description: OK
          content:
            application/json:
              schema:
                $ref: "#/components/schemas/Job"
        "400":
          description: Bad request
          content:
            application/json:
              schema:
                $ref: "#/components/schemas/Error"
        "401":
          description: Not authenticated
          content:
            application/json:
              schema:
                $ref: "#/components/schemas/Error"
        "403":
          description: Forbidden
          content:
            application/json:
              schema:
                $ref: "#/components/schemas/Error"
        "404":
          description: Not Found
          content:
            application/json:
              schema:
                $ref: "#/components/schemas/Error"
        "500":
          description: Internal Server Error
          content:
            application/json:
              schema:
                $ref: "#/components/schemas/Error"
    delete:
      tags:
        - Jobs
      description: |
        Delete the job.

        **Authorization** Every topcoder member can delete the job he/she created. bookingmanager can delete all jobs.
      security:
        - bearerAuth: []
      parameters:
        - in: path
          name: id
          description: "The id of job."
          required: true
          schema:
            type: string
            format: uuid
      responses:
        "204":
          description: OK
        "400":
          description: Bad request
          content:
            application/json:
              schema:
                $ref: "#/components/schemas/Error"
        "401":
          description: Not authenticated
          content:
            application/json:
              schema:
                $ref: "#/components/schemas/Error"
        "403":
          description: Forbidden
          content:
            application/json:
              schema:
                $ref: "#/components/schemas/Error"
        "404":
          description: Not Found
          content:
            application/json:
              schema:
                $ref: "#/components/schemas/Error"
        "500":
          description: Internal Server Error
          content:
            application/json:
              schema:
                $ref: "#/components/schemas/Error"
    put:
      tags:
        - Jobs
      description: |
        Update the job.

        **Authorization** Every topcoder member can update the job he/she created. bookingmanager and connectmember can update all jobs.

        Permission rules on field `isApplicationPageActive`:
          - M2M user is allowed to update the value of the field
          - Other users are not allowed to update the value of the field
      security:
        - bearerAuth: []
      parameters:
        - in: path
          name: id
          description: The id of job
          required: true
          schema:
            type: string
            format: uuid
      requestBody:
        content:
          application/json:
            schema:
              allOf:
                - $ref: "#/components/schemas/JobRequestBody"
                - $ref: "#/components/schemas/JobPatchRequestBody"
      responses:
        "200":
          description: OK
          content:
            application/json:
              schema:
                $ref: "#/components/schemas/Job"
        "400":
          description: Bad request
          content:
            application/json:
              schema:
                $ref: "#/components/schemas/Error"
        "401":
          description: Not authenticated
          content:
            application/json:
              schema:
                $ref: "#/components/schemas/Error"
        "403":
          description: Forbidden
          content:
            application/json:
              schema:
                $ref: "#/components/schemas/Error"
        "404":
          description: Not Found
          content:
            application/json:
              schema:
                $ref: "#/components/schemas/Error"
        "500":
          description: Internal Server Error
          content:
            application/json:
              schema:
                $ref: "#/components/schemas/Error"
    patch:
      tags:
        - Jobs
      description: |
        Update job.

        **Authorization** Topcoder token with patch job scope is allowed

        Permission rules on field `isApplicationPageActive`:
          - M2M user is allowed to update the value of the field
          - Other users are not allowed to update the value of the field
      security:
        - bearerAuth: []
      parameters:
        - in: path
          name: id
          description: The id job.
          required: true
          schema:
            type: string
            format: uuid
      requestBody:
        content:
          application/json:
            schema:
              $ref: "#/components/schemas/JobPatchRequestBody"
      responses:
        "200":
          description: OK
          content:
            application/json:
              schema:
                $ref: "#/components/schemas/Job"
        "400":
          description: Bad request
          content:
            application/json:
              schema:
                $ref: "#/components/schemas/Error"
        "401":
          description: Not authenticated
          content:
            application/json:
              schema:
                $ref: "#/components/schemas/Error"
        "403":
          description: Forbidden
          content:
            application/json:
              schema:
                $ref: "#/components/schemas/Error"
        "404":
          description: Not Found
          content:
            application/json:
              schema:
                $ref: "#/components/schemas/Error"
        "500":
          description: Internal Server Error
          content:
            application/json:
              schema:
                $ref: "#/components/schemas/Error"
  /jobCandidates:
    post:
      tags:
        - JobCandidates
      description: |
        Create Job candidate.

        **Authorization** Topcoder token with write JobCandidate scope is allowed
      security:
        - bearerAuth: []
      requestBody:
        content:
          application/json:
            schema:
              $ref: "#/components/schemas/JobCandidateRequestBody"
      responses:
        "200":
          description: OK
          content:
            application/json:
              schema:
                $ref: "#/components/schemas/JobCandidate"
        "400":
          description: Bad request
          content:
            application/json:
              schema:
                $ref: "#/components/schemas/Error"
        "401":
          description: Not authenticated
          content:
            application/json:
              schema:
                $ref: "#/components/schemas/Error"
        "403":
          description: Forbidden
          content:
            application/json:
              schema:
                $ref: "#/components/schemas/Error"
        "404":
          description: Not Found
          content:
            application/json:
              schema:
                $ref: "#/components/schemas/Error"
        "500":
          description: Internal Server Error
          content:
            application/json:
              schema:
                $ref: "#/components/schemas/Error"
    get:
      tags:
        - JobCandidates
      description: |
        Search job candidate.

        **Authorization** Topcoder token with read JobCandidate scope is allowed
      security:
        - bearerAuth: []
      parameters:
        - in: query
          name: page
          required: false
          schema:
            type: integer
            default: 1
          description: The page number.
        - in: query
          name: perPage
          required: false
          schema:
            type: integer
            default: 20
          description: The number of items to list per page.
        - in: query
          name: sortBy
          required: false
          schema:
            type: string
            default: id
            enum: ["id", "status"]
          description: The sort by column.
        - in: query
          name: sortOrder
          required: false
          schema:
            type: string
            default: desc
            enum: ["desc", "asc"]
        - in: query
          name: jobId
          required: false
          schema:
            type: string
            format: uuid
          description: The job id.
        - in: query
          name: userId
          required: false
          schema:
            type: string
            format: uuid
          description: The user id.
        - in: query
          name: status
          required: false
          schema:
            type: string
<<<<<<< HEAD
            enum: ['open', 'selected', 'shortlist', 'rejected', 'cancelled', 'interview', 'topcoder-rejected']
=======
            enum:
              [
                "open",
                "selected",
                "shortlist",
                "rejected",
                "cancelled",
                "interview",
              ]
>>>>>>> 3f1d9b01
          description: The job candidate status.
        - in: query
          name: externalId
          required: false
          schema:
            type: string
          description: The external id.
      responses:
        "200":
          description: OK
          content:
            application/json:
              schema:
                type: array
                items:
                  $ref: "#/components/schemas/JobCandidate"

          headers:
            X-Next-Page:
              schema:
                type: integer
                description: The index of the next page
            X-Page:
              schema:
                type: integer
                description: The index of the current page (starting at 1)
            X-Per-Page:
              schema:
                type: integer
                description: The number of items to list per page
            X-Prev-Page:
              schema:
                type: integer
                description: The index of the previous page
            X-Total:
              schema:
                type: integer
                description: The total number of items
            X-Total-Pages:
              schema:
                type: integer
                description: The total number of pages
            Link:
              schema:
                type: string
                description: Pagination link header.
        "400":
          description: Bad request
          content:
            application/json:
              schema:
                $ref: "#/components/schemas/Error"
        "401":
          description: Not authenticated
          content:
            application/json:
              schema:
                $ref: "#/components/schemas/Error"
        "403":
          description: Forbidden
          content:
            application/json:
              schema:
                $ref: "#/components/schemas/Error"
        "500":
          description: Internal Server Error
          content:
            application/json:
              schema:
                $ref: "#/components/schemas/Error"
  /jobCandidates/{id}:
    get:
      tags:
        - JobCandidates
      description: |
        Get job candidate information by id.

        **Authorization** Topcoder token with read job candidate scope is allowed
      security:
        - bearerAuth: []
      parameters:
        - in: path
          name: id
          description: The job candidate id.
          required: true
          schema:
            type: string
            format: uuid
        - in: query
          name: fromDb
          description: get data from db or not.
          required: false
          schema:
            type: boolean
      responses:
        "200":
          description: OK
          content:
            application/json:
              schema:
                $ref: "#/components/schemas/JobCandidate"
        "400":
          description: Bad request
          content:
            application/json:
              schema:
                $ref: "#/components/schemas/Error"
        "401":
          description: Not authenticated
          content:
            application/json:
              schema:
                $ref: "#/components/schemas/Error"
        "403":
          description: Forbidden
          content:
            application/json:
              schema:
                $ref: "#/components/schemas/Error"
        "404":
          description: Not Found
          content:
            application/json:
              schema:
                $ref: "#/components/schemas/Error"
        "500":
          description: Internal Server Error
          content:
            application/json:
              schema:
                $ref: "#/components/schemas/Error"
    delete:
      tags:
        - JobCandidates
      description: |
        Delete the job.

        **Authorization** Topcoder token with delete job candidate scope is allowed
      security:
        - bearerAuth: []
      parameters:
        - in: path
          name: id
          description: The job candidate id
          required: true
          schema:
            type: string
            format: uuid
      responses:
        "204":
          description: OK
        "400":
          description: Bad request
          content:
            application/json:
              schema:
                $ref: "#/components/schemas/Error"
        "401":
          description: Not authenticated
          content:
            application/json:
              schema:
                $ref: "#/components/schemas/Error"
        "403":
          description: Forbidden
          content:
            application/json:
              schema:
                $ref: "#/components/schemas/Error"
        "404":
          description: Not Found
          content:
            application/json:
              schema:
                $ref: "#/components/schemas/Error"
        "500":
          description: Internal Server Error
          content:
            application/json:
              schema:
                $ref: "#/components/schemas/Error"
    put:
      tags:
        - JobCandidates
      description: |
        Update the job candidate.

        **Authorization** Topcoder token with update JobCandidate scope is allowed
      security:
        - bearerAuth: []
      parameters:
        - in: path
          name: id
          description: The job candidate id.
          required: true
          schema:
            type: string
      requestBody:
        content:
          application/json:
            schema:
              allOf:
                - $ref: "#/components/schemas/JobCandidateRequestBody"
                - $ref: "#/components/schemas/JobCandidatePatchRequestBody"
      responses:
        "200":
          description: OK
          content:
            application/json:
              schema:
                $ref: "#/components/schemas/JobCandidate"
        "400":
          description: Bad request
          content:
            application/json:
              schema:
                $ref: "#/components/schemas/Error"
        "401":
          description: Not authenticated
          content:
            application/json:
              schema:
                $ref: "#/components/schemas/Error"
        "403":
          description: Forbidden
          content:
            application/json:
              schema:
                $ref: "#/components/schemas/Error"
        "404":
          description: Not Found
          content:
            application/json:
              schema:
                $ref: "#/components/schemas/Error"
        "500":
          description: Internal Server Error
          content:
            application/json:
              schema:
                $ref: "#/components/schemas/Error"
    patch:
      tags:
        - JobCandidates
      description: |
        Partail update job candidate.

        **Authorization** Topcoder token with update Job candidate scope is allowed
      security:
        - bearerAuth: []
      parameters:
        - in: path
          name: id
          description: The job candidate id.
          required: true
          schema:
            type: string
            format: uuid
      requestBody:
        content:
          application/json:
            schema:
              $ref: "#/components/schemas/JobCandidatePatchRequestBody"
      responses:
        "200":
          description: OK
          content:
            application/json:
              schema:
                $ref: "#/components/schemas/JobCandidate"
        "400":
          description: Bad request
          content:
            application/json:
              schema:
                $ref: "#/components/schemas/Error"
        "401":
          description: Not authenticated
          content:
            application/json:
              schema:
                $ref: "#/components/schemas/Error"
        "403":
          description: Forbidden
          content:
            application/json:
              schema:
                $ref: "#/components/schemas/Error"
        "404":
          description: Not Found
          content:
            application/json:
              schema:
                $ref: "#/components/schemas/Error"
        "500":
          description: Internal Server Error
          content:
            application/json:
              schema:
                $ref: "#/components/schemas/Error"
  /resourceBookings:
    post:
      tags:
        - ResourceBookings
      description: |
        Create Resource booking.

        **Authorization** Topcoder token with write Resource booking scope is allowed
      security:
        - bearerAuth: []
      requestBody:
        content:
          application/json:
            schema:
              $ref: "#/components/schemas/ResourceBookingRequestBody"
      responses:
        "200":
          description: OK
          content:
            application/json:
              schema:
                $ref: "#/components/schemas/ResourceBooking"
        "400":
          description: Bad request
          content:
            application/json:
              schema:
                $ref: "#/components/schemas/Error"
        "401":
          description: Not authenticated
          content:
            application/json:
              schema:
                $ref: "#/components/schemas/Error"
        "403":
          description: Forbidden
          content:
            application/json:
              schema:
                $ref: "#/components/schemas/Error"
        "404":
          description: Not Found
          content:
            application/json:
              schema:
                $ref: "#/components/schemas/Error"
        "500":
          description: Internal Server Error
          content:
            application/json:
              schema:
                $ref: "#/components/schemas/Error"
    get:
      tags:
        - ResourceBookings
      description: |
        Search resource booking.

        **Authorization** Topcoder token with read resource booking scope is allowed
      security:
        - bearerAuth: []
      parameters:
        - in: query
          name: page
          required: false
          schema:
            type: integer
            default: 1
          description: The page number.
        - in: query
          name: perPage
          required: false
          schema:
            type: integer
            default: 20
          description: The number of items to list per page.
        - in: query
          name: sortBy
          required: false
          schema:
            type: string
            default: id
            enum:
              [
                "id",
                "status",
                "startDate",
                "endDate",
                "rateType",
                "customerRate",
                "memberRate",
              ]
          description: The sort by column.
        - in: query
          name: sortOrder
          required: false
          schema:
            type: string
            default: desc
            enum: ["desc", "asc"]
        - in: query
          name: status
          required: false
          schema:
            type: string
            enum: ["assigned", "in-progress", "completed"]
          description: The status.
        - in: query
          name: startDate
          required: false
          schema:
            type: string
            format: date-time
          description: The resource booking start date.
        - in: query
          name: endDate
          required: false
          schema:
            type: string
            format: date-time
          description: The resource booking end date.
        - in: query
          name: rateType
          required: false
          schema:
            type: string
            enum: ["hourly", "daily", "weekly", "monthly"]
          description: The rate type.
        - in: query
          name: jobId
          required: false
          schema:
            type: string
            format: uuid
          description: The job id.
        - in: query
          name: userId
          required: false
          schema:
            type: string
            format: uuid
          description: The job id.
        - in: query
          name: projectId
          required: false
          schema:
            type: integer
          description: The project id.
        - in: query
          name: projectIds
          required: false
          schema:
            type: string
          description: comma separated project ids.

      responses:
        "200":
          description: OK
          content:
            application/json:
              schema:
                type: array
                items:
                  $ref: "#/components/schemas/ResourceBooking"

          headers:
            X-Next-Page:
              schema:
                type: integer
                description: The index of the next page
            X-Page:
              schema:
                type: integer
                description: The index of the current page (starting at 1)
            X-Per-Page:
              schema:
                type: integer
                description: The number of items to list per page
            X-Prev-Page:
              schema:
                type: integer
                description: The index of the previous page
            X-Total:
              schema:
                type: integer
                description: The total number of items
            X-Total-Pages:
              schema:
                type: integer
                description: The total number of pages
            Link:
              schema:
                type: string
                description: Pagination link header.
        "400":
          description: Bad request
          content:
            application/json:
              schema:
                $ref: "#/components/schemas/Error"
        "401":
          description: Not authenticated
          content:
            application/json:
              schema:
                $ref: "#/components/schemas/Error"
        "403":
          description: Forbidden
          content:
            application/json:
              schema:
                $ref: "#/components/schemas/Error"
        "500":
          description: Internal Server Error
          content:
            application/json:
              schema:
                $ref: "#/components/schemas/Error"
  /resourceBookings/{id}:
    get:
      tags:
        - ResourceBookings
      description: |
        Get resource booking by id.

        **Authorization** Topcoder token with read resource booking scope is allowed
      security:
        - bearerAuth: []
      parameters:
        - in: path
          name: id
          description: The resource booking id.
          required: true
          schema:
            type: string
            format: uuid
        - in: query
          name: fromDb
          description: get data from db or not.
          required: false
          schema:
            type: boolean
      responses:
        "200":
          description: OK
          content:
            application/json:
              schema:
                $ref: "#/components/schemas/ResourceBooking"
        "400":
          description: Bad request
          content:
            application/json:
              schema:
                $ref: "#/components/schemas/Error"
        "401":
          description: Not authenticated
          content:
            application/json:
              schema:
                $ref: "#/components/schemas/Error"
        "403":
          description: Forbidden
          content:
            application/json:
              schema:
                $ref: "#/components/schemas/Error"
        "404":
          description: Not Found
          content:
            application/json:
              schema:
                $ref: "#/components/schemas/Error"
        "500":
          description: Internal Server Error
          content:
            application/json:
              schema:
                $ref: "#/components/schemas/Error"
    delete:
      tags:
        - ResourceBookings
      description: |
        Delete the resource booking.

        **Authorization** Topcoder token with delete resource booking scope is allowed
      security:
        - bearerAuth: []
      parameters:
        - in: path
          name: id
          description: The id of resource booking.
          required: true
          schema:
            type: string
            format: uuid
      responses:
        "204":
          description: OK
        "400":
          description: Bad request
          content:
            application/json:
              schema:
                $ref: "#/components/schemas/Error"
        "401":
          description: Not authenticated
          content:
            application/json:
              schema:
                $ref: "#/components/schemas/Error"
        "403":
          description: Forbidden
          content:
            application/json:
              schema:
                $ref: "#/components/schemas/Error"
        "404":
          description: Not Found
          content:
            application/json:
              schema:
                $ref: "#/components/schemas/Error"
        "500":
          description: Internal Server Error
          content:
            application/json:
              schema:
                $ref: "#/components/schemas/Error"
    put:
      tags:
        - ResourceBookings
      description: |
        Update the resource booking.

        **Authorization** Topcoder token with update resource booking scope is allowed
      security:
        - bearerAuth: []
      parameters:
        - in: path
          name: id
          description: The id of resource booking.
          required: true
          schema:
            type: string
            format: uuid
      requestBody:
        content:
          application/json:
            schema:
              allOf:
                - $ref: "#/components/schemas/ResourceBookingRequestBody"
                - $ref: "#/components/schemas/ResourceBookingPatchRequestBody"
      responses:
        "200":
          description: OK
          content:
            application/json:
              schema:
                $ref: "#/components/schemas/ResourceBooking"
        "400":
          description: Bad request
          content:
            application/json:
              schema:
                $ref: "#/components/schemas/Error"
        "401":
          description: Not authenticated
          content:
            application/json:
              schema:
                $ref: "#/components/schemas/Error"
        "403":
          description: Forbidden
          content:
            application/json:
              schema:
                $ref: "#/components/schemas/Error"
        "404":
          description: Not Found
          content:
            application/json:
              schema:
                $ref: "#/components/schemas/Error"
        "500":
          description: Internal Server Error
          content:
            application/json:
              schema:
                $ref: "#/components/schemas/Error"
    patch:
      tags:
        - ResourceBookings
      description: |
        Partial Update resource booking.

        **Authorization** Topcoder token with update job candidate scope is allowed
      security:
        - bearerAuth: []
      parameters:
        - in: path
          name: id
          description: The id of resource booking.
          required: true
          schema:
            type: string
            format: uuid
      requestBody:
        content:
          application/json:
            schema:
              $ref: "#/components/schemas/ResourceBookingPatchRequestBody"
      responses:
        "200":
          description: OK
          content:
            application/json:
              schema:
                $ref: "#/components/schemas/ResourceBooking"
        "400":
          description: Bad request
          content:
            application/json:
              schema:
                $ref: "#/components/schemas/Error"
        "401":
          description: Not authenticated
          content:
            application/json:
              schema:
                $ref: "#/components/schemas/Error"
        "403":
          description: Forbidden
          content:
            application/json:
              schema:
                $ref: "#/components/schemas/Error"
        "404":
          description: Not Found
          content:
            application/json:
              schema:
                $ref: "#/components/schemas/Error"
        "500":
          description: Internal Server Error
          content:
            application/json:
              schema:
                $ref: "#/components/schemas/Error"
  /workPeriods:
    post:
      tags:
        - WorkPeriods
      description: |
        Create Work Period.

        **Authorization** Topcoder token with write Work period scope is allowed
      security:
        - bearerAuth: []
      requestBody:
        content:
          application/json:
            schema:
              $ref: "#/components/schemas/WorkPeriodRequestBody"
      responses:
        "200":
          description: OK
          content:
            application/json:
              schema:
                $ref: "#/components/schemas/WorkPeriod"
        "400":
          description: Bad request
          content:
            application/json:
              schema:
                $ref: "#/components/schemas/Error"
        "401":
          description: Not authenticated
          content:
            application/json:
              schema:
                $ref: "#/components/schemas/Error"
        "403":
          description: Forbidden
          content:
            application/json:
              schema:
                $ref: "#/components/schemas/Error"
        "404":
          description: Not Found
          content:
            application/json:
              schema:
                $ref: "#/components/schemas/Error"
        "500":
          description: Internal Server Error
          content:
            application/json:
              schema:
                $ref: "#/components/schemas/Error"
    get:
      tags:
        - WorkPeriods
      description: |
        Search work period.

        **Authorization** Topcoder token with read work period scope is allowed
      security:
        - bearerAuth: []
      parameters:
        - in: query
          name: page
          required: false
          schema:
            type: integer
            default: 1
          description: The page number.
        - in: query
          name: perPage
          required: false
          schema:
            type: integer
            default: 20
          description: The number of items to list per page.
        - in: query
          name: sortBy
          required: false
          schema:
            type: string
            default: id
            enum:
              [
                "id",
                "resourceBookingId",
                "userHandle",
                "projectId",
                "paymentStatus",
                "startDate",
                "endDate",
                "daysWorked",
                "customerRate",
                "memberRate",
              ]
          description: The sort by column.
        - in: query
          name: sortOrder
          required: false
          schema:
            type: string
            default: desc
            enum: ["desc", "asc"]
        - in: query
          name: resourceBookingId
          required: false
          schema:
            type: string
            format: uuid
          description: The resource booking id.
        - in: query
          name: resourceBookingIds
          required: false
          schema:
            oneOf:
              - type: array
                items:
                  type: string
                  format: uuid
              - type: string
          description: comma separated resource booking ids.
        - in: query
          name: paymentStatus
          required: false
          schema:
            type: string
            enum: ["pending", "partially-completed", "completed", "cancelled"]
          description: The payment status.
        - in: query
          name: startDate
          required: false
          schema:
            type: string
            format: date
            pattern: '^\d{4}-\d{2}-\d{2}$'
          description: The work period start date.
        - in: query
          name: endDate
          required: false
          schema:
            type: string
            format: date
            pattern: '^\d{4}-\d{2}-\d{2}$'
          description: The work period end date.
        - in: query
          name: userHandle
          required: false
          schema:
            type: string
          description: The user handle.
        - in: query
          name: projectId
          required: false
          schema:
            type: integer
          description: The project id.
      responses:
        "200":
          description: OK
          content:
            application/json:
              schema:
                type: array
                items:
                  $ref: "#/components/schemas/WorkPeriod"
          headers:
            X-Next-Page:
              schema:
                type: integer
                description: The index of the next page
            X-Page:
              schema:
                type: integer
                description: The index of the current page (starting at 1)
            X-Per-Page:
              schema:
                type: integer
                description: The number of items to list per page
            X-Prev-Page:
              schema:
                type: integer
                description: The index of the previous page
            X-Total:
              schema:
                type: integer
                description: The total number of items
            X-Total-Pages:
              schema:
                type: integer
                description: The total number of pages
            Link:
              schema:
                type: string
                description: Pagination link header.
        "400":
          description: Bad request
          content:
            application/json:
              schema:
                $ref: "#/components/schemas/Error"
        "401":
          description: Not authenticated
          content:
            application/json:
              schema:
                $ref: "#/components/schemas/Error"
        "403":
          description: Forbidden
          content:
            application/json:
              schema:
                $ref: "#/components/schemas/Error"
        "500":
          description: Internal Server Error
          content:
            application/json:
              schema:
                $ref: "#/components/schemas/Error"
  /workPeriods/{id}:
    get:
      tags:
        - WorkPeriods
      description: |
        Get work period by id.

        **Authorization** Topcoder token with read work period scope is allowed
      security:
        - bearerAuth: []
      parameters:
        - in: path
          name: id
          description: The work period id.
          required: true
          schema:
            type: string
            format: uuid
        - in: query
          name: fromDb
          description: get data from db or not.
          required: false
          schema:
            type: boolean
            default: false
      responses:
        "200":
          description: OK
          content:
            application/json:
              schema:
                $ref: "#/components/schemas/WorkPeriod"
        "400":
          description: Bad request
          content:
            application/json:
              schema:
                $ref: "#/components/schemas/Error"
        "401":
          description: Not authenticated
          content:
            application/json:
              schema:
                $ref: "#/components/schemas/Error"
        "403":
          description: Forbidden
          content:
            application/json:
              schema:
                $ref: "#/components/schemas/Error"
        "404":
          description: Not Found
          content:
            application/json:
              schema:
                $ref: "#/components/schemas/Error"
        "500":
          description: Internal Server Error
          content:
            application/json:
              schema:
                $ref: "#/components/schemas/Error"
    delete:
      tags:
        - WorkPeriods
      description: |
        Delete the work period.

        **Authorization** Topcoder token with delete work period scope is allowed
      security:
        - bearerAuth: []
      parameters:
        - in: path
          name: id
          description: The id of work period.
          required: true
          schema:
            type: string
            format: uuid
      responses:
        "204":
          description: OK
        "400":
          description: Bad request
          content:
            application/json:
              schema:
                $ref: "#/components/schemas/Error"
        "401":
          description: Not authenticated
          content:
            application/json:
              schema:
                $ref: "#/components/schemas/Error"
        "403":
          description: Forbidden
          content:
            application/json:
              schema:
                $ref: "#/components/schemas/Error"
        "404":
          description: Not Found
          content:
            application/json:
              schema:
                $ref: "#/components/schemas/Error"
        "500":
          description: Internal Server Error
          content:
            application/json:
              schema:
                $ref: "#/components/schemas/Error"
    put:
      tags:
        - WorkPeriods
      description: |
        Update the work period.

        **Authorization** Topcoder token with update work period scope is allowed
      security:
        - bearerAuth: []
      parameters:
        - in: path
          name: id
          description: The id of work period.
          required: true
          schema:
            type: string
            format: uuid
      requestBody:
        content:
          application/json:
            schema:
              $ref: "#/components/schemas/WorkPeriodRequestBody"
      responses:
        "200":
          description: OK
          content:
            application/json:
              schema:
                $ref: "#/components/schemas/WorkPeriod"
        "400":
          description: Bad request
          content:
            application/json:
              schema:
                $ref: "#/components/schemas/Error"
        "401":
          description: Not authenticated
          content:
            application/json:
              schema:
                $ref: "#/components/schemas/Error"
        "403":
          description: Forbidden
          content:
            application/json:
              schema:
                $ref: "#/components/schemas/Error"
        "404":
          description: Not Found
          content:
            application/json:
              schema:
                $ref: "#/components/schemas/Error"
        "500":
          description: Internal Server Error
          content:
            application/json:
              schema:
                $ref: "#/components/schemas/Error"
    patch:
      tags:
        - WorkPeriods
      description: |
        Partial Update work period.

        **Authorization** Topcoder token with update work period scope is allowed
      security:
        - bearerAuth: []
      parameters:
        - in: path
          name: id
          description: The id of work period.
          required: true
          schema:
            type: string
            format: uuid
      requestBody:
        content:
          application/json:
            schema:
              $ref: "#/components/schemas/WorkPeriodPatchRequestBody"
      responses:
        "200":
          description: OK
          content:
            application/json:
              schema:
                $ref: "#/components/schemas/WorkPeriod"
        "400":
          description: Bad request
          content:
            application/json:
              schema:
                $ref: "#/components/schemas/Error"
        "401":
          description: Not authenticated
          content:
            application/json:
              schema:
                $ref: "#/components/schemas/Error"
        "403":
          description: Forbidden
          content:
            application/json:
              schema:
                $ref: "#/components/schemas/Error"
        "404":
          description: Not Found
          content:
            application/json:
              schema:
                $ref: "#/components/schemas/Error"
        "500":
          description: Internal Server Error
          content:
            application/json:
              schema:
                $ref: "#/components/schemas/Error"
  /taas-teams:
    get:
      tags:
        - Teams
      description: |
        Search my teams. Teams is project in topcoder with type=='talent-as-a-service'
      parameters:
        - in: query
          name: page
          required: false
          schema:
            type: integer
            default: 1
          description: The page number.
        - in: query
          name: perPage
          required: false
          schema:
            type: integer
            default: 20
          description: The number of items to list per page.
        - in: query
          name: sortBy
          required: false
          schema:
            type: string
            default: createdAt
            enum:
              [
                "createdAt",
                "updatedAt",
                "lastActivityAt",
                "id",
                "status",
                "name",
                "type",
                "best match",
              ]
          description: The sort by column.
        - in: query
          name: sortOrder
          required: false
          schema:
            type: string
            default: desc
            enum: ["desc", "asc"]
          description: The sort order. Not allowed when sortBy is `best match`.
        - in: query
          name: name
          required: false
          schema:
            type: string
          description: filter by name, case-insensitive; support wildcard match.
          example: "*taas*"
      security:
        - bearerAuth: []
      responses:
        "200":
          description: OK
          content:
            application/json:
              schema:
                type: array
                items:
                  $ref: "#/components/schemas/Team"
          headers:
            X-Next-Page:
              schema:
                type: integer
                description: The index of the next page
            X-Page:
              schema:
                type: integer
                description: The index of the current page (starting at 1)
            X-Per-Page:
              schema:
                type: integer
                description: The number of items to list per page
            X-Prev-Page:
              schema:
                type: integer
                description: The index of the previous page
            X-Total:
              schema:
                type: integer
                description: The total number of items
            X-Total-Pages:
              schema:
                type: integer
                description: The total number of pages
            Link:
              schema:
                type: string
                description: Pagination link header.
        "400":
          description: Bad request
          content:
            application/json:
              schema:
                $ref: "#/components/schemas/Error"
        "401":
          description: Not authenticated
          content:
            application/json:
              schema:
                $ref: "#/components/schemas/Error"
        "500":
          description: Internal Server Error
          content:
            application/json:
              schema:
                $ref: "#/components/schemas/Error"
  /taas-teams/{id}:
    get:
      tags:
        - Teams
      description: |
        Gets the team details. Should check if user has permission on the project or not by checking if he is connect user or not
      security:
        - bearerAuth: []
      parameters:
        - in: path
          name: id
          required: true
          schema:
            type: integer
          description: The team/project id.
      responses:
        "200":
          description: OK
          content:
            application/json:
              schema:
                $ref: "#/components/schemas/TeamDetail"
        "400":
          description: Bad request
          content:
            application/json:
              schema:
                $ref: "#/components/schemas/Error"
        "401":
          description: Not authenticated
          content:
            application/json:
              schema:
                $ref: "#/components/schemas/Error"
        "403":
          description: Not authorized
          content:
            application/json:
              schema:
                $ref: "#/components/schemas/Error"
        "500":
          description: Internal Server Error
          content:
            application/json:
              schema:
                $ref: "#/components/schemas/Error"
  /taas-teams/{id}/jobs/{jobId}:
    get:
      tags:
        - Teams
      description: |
        Gets the job details including all candidates. Should check if user has permission on the project or not by checking if he is connect user or not
      security:
        - bearerAuth: []
      parameters:
        - in: path
          name: id
          required: true
          schema:
            type: integer
          description: The team/project id.
        - in: path
          name: jobId
          required: true
          schema:
            type: string
            format: uuid
          description: The job id.
      responses:
        "200":
          description: OK
          content:
            application/json:
              schema:
                $ref: "#/components/schemas/JobDetail"
        "400":
          description: Bad request
          content:
            application/json:
              schema:
                $ref: "#/components/schemas/Error"
        "401":
          description: Not authenticated
          content:
            application/json:
              schema:
                $ref: "#/components/schemas/Error"
        "403":
          description: Not authorized
          content:
            application/json:
              schema:
                $ref: "#/components/schemas/Error"
        "404":
          description: Not Found
          content:
            application/json:
              schema:
                $ref: "#/components/schemas/Error"
        "500":
          description: Internal Server Error
          content:
            application/json:
              schema:
                $ref: "#/components/schemas/Error"
  /taas-teams/{id}/members:
    post:
      tags:
        - Teams
      description: |
        Add members to a team by handle or email.
      security:
        - bearerAuth: []
      parameters:
        - in: path
          name: id
          required: true
          schema:
            type: integer
          description: The team/project id.
      requestBody:
        content:
          application/json:
            schema:
              $ref: "#/components/schemas/AddMembersRequestBody"
      responses:
        "200":
          description: OK
          content:
            application/json:
              schema:
                $ref: "#/components/schemas/AddMembersResponseBody"
        "400":
          description: Bad request
          content:
            application/json:
              schema:
                $ref: "#/components/schemas/Error"
        "401":
          description: Not authenticated
          content:
            application/json:
              schema:
                $ref: "#/components/schemas/Error"
        "403":
          description: Not authorized
          content:
            application/json:
              schema:
                $ref: "#/components/schemas/Error"
        "404":
          description: Not Found
          content:
            application/json:
              schema:
                $ref: "#/components/schemas/Error"
        "500":
          description: Internal Server Error
          content:
            application/json:
              schema:
                $ref: "#/components/schemas/Error"
    get:
      tags:
        - Teams
      description: |
        Search members in a team.
        Serves as a proxy endpoint for `GET /projects/{projectId}/members`.
      security:
        - bearerAuth: []
      parameters:
        - in: path
          name: id
          required: true
          schema:
            type: integer
          description: The team/project id.
        - in: query
          name: fields
          required: false
          schema:
            type: string
          description: Fields to be returned.
        - in: query
          name: role
          required: false
          schema:
            type: string
          description: Filtered by a specific role.
      responses:
        "200":
          description: OK
          content:
            application/json:
              schema:
                type: array
                items:
                  $ref: "#/components/schemas/ProjectMember"
        "400":
          description: Bad request
          content:
            application/json:
              schema:
                $ref: "#/components/schemas/Error"
        "401":
          description: Not authenticated
          content:
            application/json:
              schema:
                $ref: "#/components/schemas/Error"
        "403":
          description: Not authorized
          content:
            application/json:
              schema:
                $ref: "#/components/schemas/Error"
        "500":
          description: Internal Server Error
          content:
            application/json:
              schema:
                $ref: "#/components/schemas/Error"

  /taas-teams/{id}/invites:
    get:
      tags:
        - Teams
      description: |
        Search member invites for a team.
        Serves as a proxy endpoint for `GET /projects/{projectId}/invites`.
      security:
        - bearerAuth: []
      parameters:
        - in: path
          name: id
          required: true
          schema:
            type: integer
          description: The team/project id.
        - in: query
          name: fields
          required: false
          schema:
            type: string
          description: Fields to be returned.
      responses:
        "200":
          description: OK
          content:
            application/json:
              schema:
                type: array
                items:
                  $ref: "#/components/schemas/ProjectMemberInvite"
        "400":
          description: Bad request
          content:
            application/json:
              schema:
                $ref: "#/components/schemas/Error"
        "401":
          description: Not authenticated
          content:
            application/json:
              schema:
                $ref: "#/components/schemas/Error"
        "403":
          description: Not authorized
          content:
            application/json:
              schema:
                $ref: "#/components/schemas/Error"
        "500":
          description: Internal Server Error
          content:
            application/json:
              schema:
                $ref: "#/components/schemas/Error"
  /taas-teams/{id}/members/{projectMemberId}:
    delete:
      tags:
        - Teams
      description: |
        Remove a member from a team.
        Serves as a proxy endpoint for `DELETE /projects/{projectId}/members/{id}`.
      security:
        - bearerAuth: []
      parameters:
        - in: path
          name: id
          required: true
          schema:
            type: integer
          description: The team/project id.
        - in: path
          name: projectMemberId
          required: true
          schema:
            type: integer
          description: The id of the project member.
      responses:
        "204":
          description: OK
        "400":
          description: Bad request
          content:
            application/json:
              schema:
                $ref: "#/components/schemas/Error"
        "401":
          description: Not authenticated
          content:
            application/json:
              schema:
                $ref: "#/components/schemas/Error"
        "403":
          description: Forbidden
          content:
            application/json:
              schema:
                $ref: "#/components/schemas/Error"
        "404":
          description: Not Found
          content:
            application/json:
              schema:
                $ref: "#/components/schemas/Error"
        "500":
          description: Internal Server Error
          content:
            application/json:
              schema:
                $ref: "#/components/schemas/Error"
  /taas-teams/skills:
    get:
      tags:
        - Teams
      description: |
        Serves as a proxy endpoint for /v5/skills, allowing to be accessed by any topcoder user.
      parameters:
        - in: query
          name: page
          required: false
          schema:
            type: integer
            default: 1
          description: The page number.
        - in: query
          name: perPage
          required: false
          schema:
            type: integer
            default: 20
          description: The number of items to list per page.
        - name: orderBy
          in: query
          schema:
            type: string
          description: "Specify by which field to sort by. Sorts in ascending order only"
      security:
        - bearerAuth: []
      responses:
        "200":
          description: OK
          content:
            application/json:
              schema:
                type: array
                items:
                  $ref: "#/components/schemas/UbahnSkill"
          headers:
            X-Next-Page:
              schema:
                type: integer
                description: The index of the next page
            X-Page:
              schema:
                type: integer
                description: The index of the current page (starting at 1)
            X-Per-Page:
              schema:
                type: integer
                description: The number of items to list per page
            X-Prev-Page:
              schema:
                type: integer
                description: The index of the previous page
            X-Total:
              schema:
                type: integer
                description: The total number of items
            X-Total-Pages:
              schema:
                type: integer
                description: The total number of pages
            Link:
              schema:
                type: string
                description: Pagination link header.
        "400":
          description: Bad request
          content:
            application/json:
              schema:
                $ref: "#/components/schemas/Error"
        "401":
          description: Not authenticated
          content:
            application/json:
              schema:
                $ref: "#/components/schemas/Error"
        "403":
          description: Forbidden
          content:
            application/json:
              schema:
                $ref: "#/components/schemas/Error"
        "500":
          description: Internal Server Error
          content:
            application/json:
              schema:
                $ref: "#/components/schemas/Error"
  /taas-teams/email:
    post:
      tags:
        - Teams
      description: |
        Send emails through one of predefined templates.
      security:
        - bearerAuth: []
      requestBody:
        content:
          application/json:
            schema:
              $ref: "#/components/schemas/TeamEmailRequestBody"
      responses:
        "204":
          description: OK
        "400":
          description: Bad request
          content:
            application/json:
              schema:
                $ref: "#/components/schemas/Error"
        "401":
          description: Not authenticated
          content:
            application/json:
              schema:
                $ref: "#/components/schemas/Error"
        "403":
          description: Forbidden
          content:
            application/json:
              schema:
                $ref: "#/components/schemas/Error"
        "500":
          description: Internal Server Error
          content:
            application/json:
              schema:
                $ref: "#/components/schemas/Error"

  /taas-teams/me:
    get:
      tags:
        - Teams
      description: |
        Return details about the current user.
      security:
        - bearerAuth: []
      responses:
        "200":
          description: OK
          content:
            application/json:
              schema:
                $ref: "#/components/schemas/UbahnUser"
        "400":
          description: Bad request
          content:
            application/json:
              schema:
                $ref: "#/components/schemas/Error"
        "401":
          description: Not authenticated
          content:
            application/json:
              schema:
                $ref: "#/components/schemas/Error"
        "403":
          description: Forbidden
          content:
            application/json:
              schema:
                $ref: "#/components/schemas/Error"
        "404":
          description: Not Found
          content:
            application/json:
              schema:
                $ref: "#/components/schemas/Error"
        "500":
          description: Internal Server Error
          content:
            application/json:
              schema:
                $ref: "#/components/schemas/Error"
  /health:
    get:
      tags:
        - Health
      description: |
        Get health status of the app.
      responses:
        "200":
          description: OK
          content:
            application/json:
              schema:
                $ref: "#/components/schemas/CheckRun"
        "503":
          description: Service unavailable
          content:
            application/json:
              schema:
                $ref: "#/components/schemas/CheckRun"
components:
  securitySchemes:
    bearerAuth:
      type: http
      scheme: bearer
      bearerFormat: JWT
  schemas:
    Job:
      required:
        - id
        - projectId
        - title
        - numPositions
        - skills
        - status
        - createdAt
        - createdBy
      properties:
        id:
          type: string
          format: uuid
          description: "The job id."
        projectId:
          type: integer
          example: 21
          description: "The project id."
        externalId:
          type: string
          example: "1212"
          description: "The external id."
        description:
          type: string
          example: "Dummy Description"
          description: "The description."
        title:
          type: string
          example: "Dummy title"
          description: "The title."
          maxLength: 64
        startDate:
          type: string
          format: date-time
          example: "2020-09-27T04:17:23.131Z"
          description: "The job start date."
        duration:
          type: integer
          example: 1
          description: "The duration in weeks"
        numPositions:
          type: integer
          example: 13
          description: "The number of positions for the job."
        resourceType:
          type: string
          example: "Dummy Resource Type"
          description: "The resource type of job."
        rateType:
          type: string
          enum: ["hourly", "daily", "weekly", "monthly"]
          description: "The rate type of the job."
        workload:
          type: string
          enum: ["full-time", "fractional"]
          description: "The workload of the job."
        skills:
          type: array
          description: "The skills."
          items:
            type: string
            format: uuid
            description: "The skill id."
        status:
          type: string
          enum: ["sourcing", "in-review", "assigned", "closed", "cancelled"]
          description: "The job status."
        candidates:
          type: array
          description: "The job candidates."
          items:
            $ref: "#/components/schemas/JobCandidate"
        isApplicationPageActive:
          type: boolean
          default: false
        createdAt:
          type: string
          format: date-time
          description: "The job created date."
        createdBy:
          type: string
          example: "topocder user"
          description: "The user who created the job.(Will get the user info from the token)"
        updatedAt:
          type: string
          format: date-time
          description: "The job last updated at."
        updatedBy:
          type: string
          example: "topcoder user"
          description: "The user who updated the job last time.(Will get the user info from the token)"
    JobRequestBody:
      required:
        - projectId
        - title
        - numPositions
        - skills
      properties:
        projectId:
          type: integer
          example: 21
          description: "The project id."
        externalId:
          type: string
          example: "1212"
          description: "The external id."
        description:
          type: string
          example: "Dummy Description"
          description: "The description."
        title:
          type: string
          example: "Dummy title"
          description: "The title."
          maxLength: 64
        status:
          type: string
          enum: ["sourcing", "in-review", "assigned", "closed", "cancelled"]
          description: "The job status."
          default: sourcing
        startDate:
          type: string
          format: date-time
          example: "2020-09-27T04:17:23.131Z"
          description: "The job start date."
        duration:
          type: integer
          example: 1
          description: "The duration in weeks"
        numPositions:
          type: integer
          example: 13
          description: "The number of positions for the job."
        resourceType:
          type: string
          example: "Dummy Resource Type"
          description: "The resource type of job."
        rateType:
          type: string
          enum: ["hourly", "daily", "weekly", "monthly"]
          description: "The rate type of the job."
        workload:
          type: string
          enum: ["full-time", "fractional"]
          description: "The workload of the job."
        skills:
          type: array
          description: "The skills."
          items:
            type: string
            format: uuid
            description: "The skill id."
        isApplicationPageActive:
          type: boolean
          default: false
    JobCandidate:
      required:
        - id
        - jobId
        - userId
        - status
      properties:
        id:
          type: string
          format: uuid
          description: "The job id."
        jobId:
          type: string
          format: uuid
          description: "The project id."
        userId:
          type: string
          format: uuid
          example: "a55fe1bc-1754-45fa-9adc-cf3d6d7c377a"
          description: "The user id."
        status:
          type: string
<<<<<<< HEAD
          enum: ['open', 'selected', 'shortlist', 'rejected', 'cancelled', 'interview', 'topcoder-rejected']
=======
          enum:
            [
              "open",
              "selected",
              "shortlist",
              "rejected",
              "cancelled",
              "interview",
            ]
>>>>>>> 3f1d9b01
          description: "The job candidate status."
        externalId:
          type: string
          example: "1212"
          description: "The external id."
        resume:
          type: string
          example: "http://example.com"
          description: "The resume link"
        createdAt:
          type: string
          format: date-time
          description: "The job created date."
        createdBy:
          type: string
          example: "topocder user"
          description: "The user who created the job.(Will get the user info from the token)"
        updatedAt:
          type: string
          format: date-time
          description: "The job last updated at."
        updatedBy:
          type: string
          example: "topcoder user"
          description: "The user who updated the job last time.(Will get the user info from the token)"
    JobCandidateRequestBody:
      required:
        - jobId
        - userId
      properties:
        jobId:
          type: string
          format: uuid
          description: "The project id."
        userId:
          type: string
          format: uuid
          example: "a55fe1bc-1754-45fa-9adc-cf3d6d7c377a"
          description: "The user id."
        status:
          type: string
          enum: ["open", "selected", "shortlist", "rejected", "cancelled"]
          description: "The job candidate status."
          default: open
        externalId:
          type: string
          example: "1212"
          description: "The external id."
        resume:
          type: string
          example: "http://example.com"
          description: "The resume link"
    JobCandidatePatchRequestBody:
      properties:
        status:
          type: string
<<<<<<< HEAD
          enum: ['open', 'selected', 'shortlist', 'rejected', 'cancelled', 'interview', 'topcoder-rejected']
=======
          enum:
            [
              "open",
              "selected",
              "shortlist",
              "rejected",
              "cancelled",
              "interview",
            ]
>>>>>>> 3f1d9b01
        externalId:
          type: string
          example: "1212"
          description: "The external id."
        resume:
          type: string
          example: "http://example.com"
          description: "The resume link"
    JobPatchRequestBody:
      properties:
        status:
          type: string
          enum: ["sourcing", "in-review", "assigned", "closed", "cancelled"]
        description:
          type: string
          example: "Dummy Description"
          description: "The description."
        startDate:
          type: string
          format: date-time
          example: "2020-09-27T04:17:23.131Z"
          description: "The job start date."
        duration:
          type: integer
          example: 1
          description: "The duration in weeks"
        numPositions:
          type: integer
          example: 13
          description: "The number of positions for the job."
        resourceType:
          type: string
          example: "Dummy Resource Type"
          description: "The resource type of job."
        rateType:
          type: string
          enum: ["hourly", "daily", "weekly", "monthly"]
          description: "The rate type of the job."
        workload:
          type: string
          enum: ["full-time", "fractional"]
          description: "The workload of the job."
        skills:
          type: array
          description: "The skills."
          items:
            type: string
            format: uuid
            description: "The skill id."
        isApplicationPageActive:
          type: boolean
          default: false
    ResourceBooking:
      required:
        - id
        - projectId
        - userId
        - status
        - rateType
        - createdAt
        - createdBy
      properties:
        id:
          type: string
          format: uuid
          description: "The job id."
        projectId:
          type: integer
          example: 21
          description: "The project id."
        userId:
          type: string
          format: uuid
          example: "a55fe1bc-1754-45fa-9adc-cf3d6d7c377a"
          description: "The external id."
        jobId:
          type: string
          format: uuid
          description: "The external id."
        status:
          type: string
          enum: ["sourcing", "in-review", "assigned", "closed", "cancelled"]
          description: "The job status."
        startDate:
          type: string
          format: date-time
          example: "2020-09-27T04:17:23.131Z"
          description: "The job start date."
        endDate:
          type: string
          format: date-time
          example: "2020-09-27T04:17:23.131Z"
          description: "The job end date."
        memberRate:
          type: integer
          format: float
          example: 13
          description: "The member rate."
        customerRate:
          type: integer
          format: float
          example: 13
          description: "The customer rate."
        rateType:
          type: string
          enum: ["hourly", "daily", "weekly", "monthly"]
          description: "The rate type of the job."
        createdAt:
          type: string
          format: date-time
          description: "The job created date."
        createdBy:
          type: string
          example: "topocder user"
          description: "The user who created the job.(Will get the user info from the token)"
        updatedAt:
          type: string
          format: date-time
          description: "The job last updated at."
        updatedBy:
          type: string
          example: "topcoder user"
          description: "The user who updated the job last time.(Will get the user info from the token)"
    ResourceBookingRequestBody:
      required:
        - projectId
        - userId
        - rateType
      properties:
        projectId:
          type: integer
          example: 21
          description: "The project id."
        userId:
          type: string
          format: uuid
          example: "a55fe1bc-1754-45fa-9adc-cf3d6d7c377a"
          description: "The external id."
        jobId:
          type: string
          format: uuid
          description: "The job id."
        status:
          type: string
          enum: ["sourcing", "in-review", "assigned", "closed", "cancelled"]
          description: "The job status."
          default: sourcing
        startDate:
          type: string
          format: date-time
          example: "2020-09-27T04:17:23.131Z"
          description: "The job start date."
        endDate:
          type: string
          format: date-time
          example: "2020-09-27T04:17:23.131Z"
          description: "The job end date."
        memberRate:
          type: number
          format: float
          example: 13.23
          description: "The member rate."
        customerRate:
          type: number
          format: float
          example: 13
          description: "The customer rate."
        rateType:
          type: string
          enum: ["hourly", "daily", "weekly", "monthly"]
          description: "The rate type of the job."
    ResourceBookingPatchRequestBody:
      properties:
        status:
          type: string
          enum: ["sourcing", "in-review", "assigned", "closed", "cancelled"]
        startDate:
          type: string
          format: date-time
          example: "2020-09-27T04:17:23.131Z"
          description: "The job start date."
        endDate:
          type: string
          format: date-time
          example: "2020-09-27T04:17:23.131Z"
          description: "The job end date."
        memberRate:
          type: number
          format: float
          example: 13.23
          description: "The member rate."
        customerRate:
          type: number
          format: float
          example: 13
          description: "The customer rate."
        rateType:
          type: string
          enum: ["hourly", "daily", "weekly", "monthly"]
          description: "The rate type of the job."
    WorkPeriod:
      required:
        - id
        - resourceBookingId
        - userHandle
        - projectId
        - startDate
        - endDate
        - paymentStatus
        - createdAt
        - createdBy
      properties:
        id:
          type: string
          format: uuid
          description: "The work period id."
        resourceBookingId:
          type: string
          format: uuid
          description: "The resource booking id."
        userHandle:
          type: string
          example: "eisbilir"
          description: "The user handle."
        projectId:
          type: integer
          example: 123
          description: "The project id."
        startDate:
          type: string
          format: date
          example: "2021-03-07"
          description: "The start date of work period. Should be always Sunday."
        endDate:
          type: string
          format: date
          example: "2021-03-13"
          description: "The end date of work period. Should be always Saturday."
        daysWorked:
          type: integer
          example: 2
          description: "The count of the days worked for that work period."
        memberRate:
          type: integer
          format: float
          example: 13.13
          description: "The member rate."
        customerRate:
          type: integer
          format: float
          example: 13.13
          description: "The customer rate."
        paymentStatus:
          type: string
          enum: ["pending", "partially-completed", "completed", "cancelled"]
          description: "The payment status."
        createdAt:
          type: string
          format: date-time
          description: "The work period created date."
        createdBy:
          type: string
          format: uuid
          description: "The user Id who created the work period.(Will get the user info from the token)"
        updatedAt:
          type: string
          format: date-time
          description: "The work period last updated at."
        updatedBy:
          type: string
          format: uuid
          description: "The user Id who updated the work period last time.(Will get the user info from the token)"
    WorkPeriodRequestBody:
      required:
        - resourceBookingId
        - startDate
        - endDate
        - paymentStatus
      properties:
        resourceBookingId:
          type: string
          format: uuid
          description: "The resource booking id."
        startDate:
          type: string
          format: date
          example: "2021-03-07"
          description: "The start date of work period. Should be always Sunday."
        endDate:
          type: string
          format: date
          example: "2021-03-13"
          description: "The end date of work period. Should be always Saturday."
        daysWorked:
          type: integer
          example: 2
          description: "The count of the days worked for that work period."
        memberRate:
          type: integer
          format: float
          example: 13.13
          description: "The member rate."
        customerRate:
          type: integer
          format: float
          example: 13.13
          description: "The customer rate."
        paymentStatus:
          type: string
          enum: ["pending", "partially-completed", "completed", "cancelled"]
          description: "The payment status."
    WorkPeriodPatchRequestBody:
      properties:
        resourceBookingId:
          type: string
          format: uuid
          description: "The resource booking id."
        startDate:
          type: string
          format: date
          example: "2021-03-07"
          description: "The start date of work period. Should be always Sunday."
        endDate:
          type: string
          format: date
          example: "2021-03-13"
          description: "The end date of work period. Should be always Saturday."
        daysWorked:
          type: integer
          example: 2
          description: "The count of the days worked for that work period."
        memberRate:
          type: integer
          format: float
          example: 13.13
          description: "The member rate."
        customerRate:
          type: integer
          format: float
          example: 13.13
          description: "The customer rate."
        paymentStatus:
          type: string
          enum: ["pending", "partially-completed", "completed", "cancelled"]
          description: "The payment status."
    CheckRun:
      type: object
      properties:
        checksRun:
          type: integer
      required:
        - checksRun
    Team:
      properties:
        id:
          type: string
          format: uuid
          description: "The team id."
        name:
          type: string
          example: "1212"
          description: "The team name."
        invites:
          type: array
          items:
            type: object
          description: "The invites of the project"
          example:
            [
              {
                "createdAt": "2021-02-08T09:21:00.885Z",
                "createdBy": 40159127,
                "deletedBy": null,
                "email": null,
                "id": 3008,
                "projectId": 16819,
                "role": "customer",
                "status": "pending",
                "updatedAt": "2021-02-08T09:21:00.885Z",
                "updatedBy": 40159127,
                "userId": 40153913,
              },
            ]
        members:
          type: array
          items:
            type: object
          description: "The members of the project"
          example:
            [
              {
                "lastName": "L_NAME",
                "role": "customer",
                "updatedBy": 21926562,
                "handle": "Tester123",
                "userId": 21926562,
                "deletedBy": null,
                "createdAt": "2021-01-12T10:58:26.237Z",
                "firstName": "F_NAME",
                "createdBy": 21926562,
                "isPrimary": false,
                "id": 13833,
                "projectId": 16893,
                "email": "email@domain.com.z",
                "updatedAt": "2021-01-12T10:58:26.237Z",
              },
            ]
        startDate:
          type: string
          format: date-time
          example: "2020-09-27T04:17:23.131Z"
          description: "The start date."
        endDate:
          type: string
          format: date-time
          example: "2020-09-27T04:17:23.131Z"
          description: "The end date."
        weeklyCost:
          type: number
          format: decimal
          example: 5000.50
          description: "The average weekly cost"
        totalPositions:
          type: integer
          description: "The sum of number of positions opening in all job"
        resources:
          type: array
          description: "The rosources that are assigned"
          items:
            $ref: "#/components/schemas/ResourceUserInfo"
    User:
      properties:
        id:
          type: string
          format: uuid
          description: "The user id."
        handle:
          type: string
          example: "Tony"
          description: "The project id."
        photo_url:
          type: string
          format: url
          example: "https://topcoder-dev-media.s3.amazonaws.com/member/profile/TonyJ-1604301092491.jpeg"
          description: "The user avatar."
        firstName:
          type: string
          example: "Tony"
          description: "The first name of user"
        lastName:
          type: string
          example: "J"
          description: "The last name of user"
    ResourceUserInfo:
      properties:
        id:
          type: string
          format: uuid
          description: "The resource booking id."
        userId:
          type: string
          format: uuid
          description: "The user id."
        handle:
          type: string
          example: "Tony"
          description: "The project id."
        photo_url:
          type: string
          format: url
          example: "https://topcoder-dev-media.s3.amazonaws.com/member/profile/TonyJ-1604301092491.jpeg"
          description: "The user avatar."
        firstName:
          type: string
          example: "Tony"
          description: "The first name of user"
        lastName:
          type: string
          example: "J"
          description: "The last name of user"
    TeamDetail:
      properties:
        id:
          type: string
          format: uuid
          description: "The team id."
        name:
          type: string
          example: "1212"
          description: "The team name."
        invites:
          type: array
          items:
            type: object
          description: "The invites of the project"
          example:
            [
              {
                "createdAt": "2021-02-08T09:21:00.885Z",
                "createdBy": 40159127,
                "deletedBy": null,
                "email": null,
                "id": 3008,
                "projectId": 16819,
                "role": "customer",
                "status": "pending",
                "updatedAt": "2021-02-08T09:21:00.885Z",
                "updatedBy": 40159127,
                "userId": 40153913,
              },
            ]
        members:
          type: array
          items:
            type: object
          description: "The members of the project"
          example:
            [
              {
                "lastName": "L_NAME",
                "role": "customer",
                "updatedBy": 21926562,
                "handle": "Tester123",
                "userId": 21926562,
                "deletedBy": null,
                "createdAt": "2021-01-12T10:58:26.237Z",
                "firstName": "F_NAME",
                "createdBy": 21926562,
                "isPrimary": false,
                "id": 13833,
                "projectId": 16893,
                "email": "email@domain.com.z",
                "updatedAt": "2021-01-12T10:58:26.237Z",
              },
            ]
        startDate:
          type: string
          format: date-time
          example: "2020-09-27T04:17:23.131Z"
          description: "The start date."
        endDate:
          type: string
          format: date-time
          example: "2020-09-27T04:17:23.131Z"
          description: "The end date."
        weeklyCost:
          type: number
          format: decimal
          example: 5000.50
          description: "The average weekly cost"
        resources:
          type: array
          description: "The rosources that are assigned"
          items:
            allOf:
              - $ref: "#/components/schemas/ResourceUserInfo"
            type: object
            properties:
              customerRate:
                type: integer
                format: float
                example: 13
                description: "The customer rate."
              skills:
                type: array
                items:
                  $ref: "#/components/schemas/Skill"
              jobId:
                type: string
                format: uuid
                description: The job id the member is assinged at
              startDate:
                type: string
                format: date-time
                example: "2020-09-27T04:17:23.131Z"
                description: "Resource start date."
              endDate:
                type: string
                format: date-time
                example: "2020-09-27T04:17:23.131Z"
                description: "Resource end date."

        jobs:
          type: array
          description: "The jobs which are opened"
          items:
            $ref: "#/components/schemas/JobForTeam"
    Skill:
      type: object
      properties:
        id:
          type: string
          format: uuid
          description: "The skill id."
        name:
          type: string
          example: "React"
          description: The skill name.
    UbahnSkill:
      type: object
      properties:
        id:
          type: "string"
          format: "UUID"
          description: "The skill id"
        skillProviderId:
          type: "string"
          format: "UUID"
          description: "The referenced skill provider id"
        name:
          type: "string"
          description: "The name of the skill"
        externalId:
          type: "string"
          description: "The external id for the skill"
        uri:
          type: "string"
          description: "The uri for the skill"
        created:
          type: "string"
          format: "date-time"
          description: "When the entity was created."
        updated:
          type: "string"
          format: "date-time"
          description: "When the entity was updated."
        createdBy:
          type: "string"
          format: "UUID"
          description: "Creator of the entity."
        updatedBy:
          type: "string"
          format: "UUID"
          description: "User that last updated the entity."
    JobForTeam:
      properties:
        id:
          type: string
          format: uuid
          description: "The job id."
        title:
          type: string
          example: "Dummy title"
          description: "The job title."
        startDate:
          type: string
          format: date-time
          example: "2020-09-27T04:17:23.131Z"
          description: "The job start date."
        duration:
          type: integer
          example: 1
          description: "The duration in weeks"
        numPositions:
          type: integer
          example: 13
          description: "The number of positions for the job."
        rateType:
          type: string
          enum: ["hourly", "daily", "weekly", "monthly"]
          description: "The rate type of the job."
        skills:
          type: array
          description: "The skills."
          items:
            $ref: "#/components/schemas/Skill"
        customerRate:
          type: integer
          format: float
          example: 5500
          description: "The customer rate."
        status:
          type: string
          enum: ["sourcing", "in-review", "assigned", "closed", "cancelled"]
          description: "The job status."
    JobDetail:
      type: object
      properties:
        id:
          type: string
          format: uuid
          description: "The job id."
        title:
          type: string
          example: "Dummy title"
          description: "The job title."
        candidates:
          type: array
          items:
            allOf:
              - $ref: "#/components/schemas/User"
            type: object
            properties:
              id:
                type: string
                format: uuid
                description: "The job candidate id."
              userId:
                type: string
                format: uuid
                description: "User id."
              resume:
                type: string
                format: url
                description: "The link for the resume that can be downloaded"
              status:
                type: string
<<<<<<< HEAD
                enum: ['open', 'selected', 'shortlist', 'rejected', 'cancelled', 'interview', 'topcoder-rejected']
=======
                enum:
                  [
                    "open",
                    "selected",
                    "shortlist",
                    "rejected",
                    "cancelled",
                    "interview",
                  ]
>>>>>>> 3f1d9b01
                description: "The job candidate status."
              skills:
                type: array
                items:
                  $ref: "#/components/schemas/Skill"
    TeamEmailRequestBody:
      type: object
      properties:
        template:
          type: string
          description: "the email template name"
          example: "team-issue-report"
        data:
          type: object
          example:
            {
              "projectName": "TaaS Project Name",
              "projectId": 12345,
              "reportText": "I have issue with ...",
            }
          description: "Arbitrary data to feed the specified template"
    AddMembersRequestBody:
      properties:
        handles:
          type: array
          description: "The handles."
          items:
            type: string
            description: "the handle of a member"
            example: topcoder321
        emails:
          type: array
          description: "The emails."
          items:
            type: string
            description: "the email of a member"
            example: "xxx@xxx.com"
    AddMembersResponseBody:
      properties:
        success:
          type: array
          description: "The members created."
          items:
            $ref: "#/components/schemas/ProjectMember"
        failed:
          type: array
          description: "The emails."
          items:
            oneOf:
              - type: object
                properties:
                  error:
                    type: string
                    description: the error message
                    example: "User doesn't exist"
                  handle:
                    type: string
                    description: "the handle of a member"
                    example: topcoder321
              - type: object
                properties:
                  error:
                    type: string
                    description: the error message
                    example: "User is already added"
                  email:
                    type: string
                    description: "the email of a member"
                    example: "xxx@xxx.com"
    ProjectMember:
      type: object
      example:
        {
          "id": 14329,
          "userId": 40159097,
          "role": "customer",
          "createdAt": "2021-02-24T12:34:45.074Z",
          "updatedAt": "2021-02-24T12:34:45.075Z",
          "createdBy": -101,
          "updatedBy": -101,
          "handle": "tester1234",
          "photoURL": null,
          "workingHourStart": "9:00",
          "workingHourEnd": "17:00",
          "timeZone": "Asia/Kolkata",
          "email": "xxx@xxx.com",
        }
    ProjectMemberInvite:
      type: object
      example:
        {
          "createdAt": "2021-02-24T11:02:12.673Z",
          "deletedAt": null,
          "role": "customer",
          "updatedBy": -101,
          "createdBy": -101,
          "id": 3686,
          "projectId": 16705,
          "userId": 23008602,
          "email": null,
          "deletedBy": null,
          "updatedAt": "2021-02-24T11:02:12.674Z",
          "status": "pending",
        }
    UbahnUser:
      type: object
      example:
        {
          "lastName": "DeLaurentis",
          "updatedBy": "tcAdmin",
          "achievements":
            [
              {
                "certifierId": "certifierId",
                "updatedBy": "tcAdmin",
                "createdBy": "tc-user",
                "certifiedDate": "2020-05-04T07:36:28.036Z",
                "created": "2020-05-13T08:44:27.244Z",
                "name": "Topcoder",
                "id": "a49e1013-fd42-4c08-bc12-492510cadb96",
                "achievementsProviderId": "ce05133f-129e-484d-9ef9-72bf51ff81f9",
                "uri": "http://www.google.com/xx",
                "updated": "2021-01-05T10:58:32.429Z",
                "userId": "0bcb0d86-09bb-410a-b2b1-fba90d1a7699",
                "achievementprovider":
                  {
                    "updatedBy": "tcAdmin",
                    "createdBy": "tc-user",
                    "created": "2020-05-13T08:42:41.877Z",
                    "name": "achievementsProviders_02",
                    "id": "ce05133f-129e-484d-9ef9-72bf51ff81f9",
                    "updated": "2021-01-05T10:58:32.341Z",
                  },
              },
            ],
          "created": "2020-05-05T10:18:03.882Z",
          "handle": "lazybaer",
          "skills":
            [
              {
                "certifierId": null,
                "skillId": "d67f35c3-fa42-4866-a0f9-0a4b84fcf4a9",
                "updatedBy": "tcAdmin",
                "createdBy": "lazybaer",
                "certifiedDate": null,
                "created": "2020-10-23T16:22:11.208Z",
                "skill":
                  {
                    "updatedBy": "tcAdmin",
                    "skillprovider":
                      {
                        "updatedBy": "tcAdmin",
                        "createdBy": "TonyJ",
                        "created": "2020-08-31T12:30:00.543Z",
                        "name": "Wipro Digital",
                        "id": "26fb37b1-5f9f-4727-baa9-f3c87de84ab1",
                        "updated": "2021-01-05T10:58:32.836Z",
                      },
                    "createdBy": "0",
                    "created": "2020-09-01T21:59:21.554Z",
                    "skillProviderId": "26fb37b1-5f9f-4727-baa9-f3c87de84ab1",
                    "name": "GitHub",
                    "externalId": null,
                    "id": "d67f35c3-fa42-4866-a0f9-0a4b84fcf4a9",
                    "uri": null,
                    "updated": "2021-01-05T10:58:33.332Z",
                  },
                "metricValue": null,
                "id": "8a84c1b4-1884-4a3c-90b2-eb86bf469bb6",
                "updated": "2021-01-05T10:58:34.080Z",
                "userId": "0bcb0d86-09bb-410a-b2b1-fba90d1a7699",
              },
            ],
          "firstName": "Christopher",
          "externalProfiles":
            [
              {
                "organizationId": "0d2320f9-be61-4ba4-973e-edc3bb682a69",
                "updatedBy": "tcAdmin",
                "createdBy": "TonyJ",
                "isInactive": false,
                "created": "2020-08-31T12:30:38.495Z",
                "organization":
                  {
                    "updatedBy": "tcAdmin",
                    "createdBy": "TonyJ",
                    "created": "2020-08-31T12:29:58.081Z",
                    "name": "Wipro Digital",
                    "skillProviders":
                      [
                        {
                          "organizationId": "0d2320f9-be61-4ba4-973e-edc3bb682a69",
                          "updatedBy": "tcAdmin",
                          "createdBy": "TonyJ",
                          "created": "2020-08-31T12:30:08.410Z",
                          "skillProviderId": "26fb37b1-5f9f-4727-baa9-f3c87de84ab1",
                          "id": "5b26cdd3-fe68-4b30-85c5-ceaf280bd688",
                          "updated": "2021-01-05T10:58:32.919Z",
                        },
                      ],
                    "id": "0d2320f9-be61-4ba4-973e-edc3bb682a69",
                    "updated": "2021-01-05T10:58:32.261Z",
                  },
                "externalId": "8547899",
                "id": "870af97b-8c3b-4659-92d6-cac126bbe9de",
                "uri": null,
                "updated": "2021-01-05T10:58:32.724Z",
                "userId": "0bcb0d86-09bb-410a-b2b1-fba90d1a7699",
              },
            ],
          "createdBy": "tc-Copilot",
          "attributes":
            [
              {
                "attributeId": "d709276a-80c3-491c-9b29-a4f065b2a56f",
                "updatedBy": "tcAdmin",
                "createdBy": "tc-Admin",
                "created": "2020-05-13T08:19:13.709Z",
                "id": "21de9324-900d-41ea-b127-f297dfb9a873",
                "attribute":
                  {
                    "updatedBy": "tcAdmin",
                    "attributegroup":
                      {
                        "organizationId": "36ed815b-3da1-49f1-a043-aaed0a4e81ad",
                        "updatedBy": "tc-Admin",
                        "createdBy": "tc-Admin",
                        "created": "2020-05-13T07:15:01.215Z",
                        "name": "group 03",
                        "id": "84634bbd-8191-40cf-a03e-9962d7e39fda",
                        "updated": "2020-05-13T07:16:20.636Z",
                      },
                    "createdBy": "tc-Admin",
                    "created": "2020-05-13T07:32:03.128Z",
                    "name": "Billing Account",
                    "id": "d709276a-80c3-491c-9b29-a4f065b2a56f",
                    "attributeGroupId": "84634bbd-8191-40cf-a03e-9962d7e39fda",
                    "updated": "2021-01-05T10:58:32.604Z",
                  },
                "value": "74314457",
                "updated": "2021-01-05T10:58:33.739Z",
                "userId": "0bcb0d86-09bb-410a-b2b1-fba90d1a7699",
              },
            ],
          "id": "0bcb0d86-09bb-410a-b2b1-fba90d1a7699",
          "updated": "2021-01-05T10:58:32.113Z",
        }
    Error:
      required:
        - message
      properties:
        message:
          type: string<|MERGE_RESOLUTION|>--- conflicted
+++ resolved
@@ -589,19 +589,7 @@
           required: false
           schema:
             type: string
-<<<<<<< HEAD
             enum: ['open', 'selected', 'shortlist', 'rejected', 'cancelled', 'interview', 'topcoder-rejected']
-=======
-            enum:
-              [
-                "open",
-                "selected",
-                "shortlist",
-                "rejected",
-                "cancelled",
-                "interview",
-              ]
->>>>>>> 3f1d9b01
           description: The job candidate status.
         - in: query
           name: externalId
@@ -2624,19 +2612,7 @@
           description: "The user id."
         status:
           type: string
-<<<<<<< HEAD
           enum: ['open', 'selected', 'shortlist', 'rejected', 'cancelled', 'interview', 'topcoder-rejected']
-=======
-          enum:
-            [
-              "open",
-              "selected",
-              "shortlist",
-              "rejected",
-              "cancelled",
-              "interview",
-            ]
->>>>>>> 3f1d9b01
           description: "The job candidate status."
         externalId:
           type: string
@@ -2693,19 +2669,7 @@
       properties:
         status:
           type: string
-<<<<<<< HEAD
           enum: ['open', 'selected', 'shortlist', 'rejected', 'cancelled', 'interview', 'topcoder-rejected']
-=======
-          enum:
-            [
-              "open",
-              "selected",
-              "shortlist",
-              "rejected",
-              "cancelled",
-              "interview",
-            ]
->>>>>>> 3f1d9b01
         externalId:
           type: string
           example: "1212"
@@ -3413,19 +3377,7 @@
                 description: "The link for the resume that can be downloaded"
               status:
                 type: string
-<<<<<<< HEAD
                 enum: ['open', 'selected', 'shortlist', 'rejected', 'cancelled', 'interview', 'topcoder-rejected']
-=======
-                enum:
-                  [
-                    "open",
-                    "selected",
-                    "shortlist",
-                    "rejected",
-                    "cancelled",
-                    "interview",
-                  ]
->>>>>>> 3f1d9b01
                 description: "The job candidate status."
               skills:
                 type: array
