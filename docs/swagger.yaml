openapi: 3.0.0
info:
  title: Bookings microservice
  description: Bookings microservice
  version: 1.0.0
servers:
  - url: /api/{apiVersion}/
  - url: http://localhost:3000/v5/
  - url: https://api.topcoder-dev.com/{apiVersion}/
    variables:
      apiVersion:
        default: "v5"
        description: The REST API version
tags:
  - name: Jobs
  - name: JobCandidates
  - name: Interviews
  - name: ResourceBookings
  - name: Teams
  - name: WorkPeriods
paths:
  /jobs:
    post:
      tags:
        - Jobs
      description: |
        Create job.

        **Authorization** All topcoder members are allowed

        Permission rules on field `isApplicationPageActive`:
          - M2M user is allowed to set the value of the field
          - Other users are not allowed to set the value of the field

      security:
        - bearerAuth: []
      requestBody:
        content:
          application/json:
            schema:
              $ref: "#/components/schemas/JobRequestBody"
      responses:
        "200":
          description: OK
          content:
            application/json:
              schema:
                $ref: "#/components/schemas/Job"
        "400":
          description: Bad request
          content:
            application/json:
              schema:
                $ref: "#/components/schemas/Error"
        "401":
          description: Not authenticated
          content:
            application/json:
              schema:
                $ref: "#/components/schemas/Error"
        "403":
          description: Forbidden
          content:
            application/json:
              schema:
                $ref: "#/components/schemas/Error"
        "500":
          description: Internal Server Error
          content:
            application/json:
              schema:
                $ref: "#/components/schemas/Error"
    get:
      tags:
        - Jobs
      description: |
        Search jobs.

        **Authorization** All topcoder members are allowed
      security:
        - bearerAuth: []
      parameters:
        - in: query
          name: page
          required: false
          schema:
            type: integer
            default: 1
          description: The page number.
        - in: query
          name: perPage
          required: false
          schema:
            type: integer
            default: 20
          description: The number of items to list per page.
        - in: query
          name: sortBy
          required: false
          schema:
            type: string
            default: id
            enum: ["id", "createdAt", "startDate", "rateType", "status"]
          description: The sort by column.
        - in: query
          name: sortOrder
          required: false
          schema:
            type: string
            default: desc
            enum: ["desc", "asc"]
          description: The sort order.
        - in: query
          name: projectId
          required: false
          schema:
            type: integer
          description: The project id.
        - in: query
          name: projectIds
          required: false
          schema:
            type: string
          description: The project ids, separated by commas.
        - in: query
          name: externalId
          required: false
          schema:
            type: string
          description: The external id.
        - in: query
          name: description
          required: false
          schema:
            type: string
          description: The description.
        - in: query
          name: title
          required: false
          schema:
            type: string
            maxLength: 64
          description: The title.
        - in: query
          name: startDate
          required: false
          schema:
            type: string
            format: date-time
          description: The job start date.
        - in: query
          name: resourceType
          required: false
          schema:
            type: string
          description: The resource type.
        - in: query
          name: skill
          required: false
          schema:
            type: string
          description: The skill.
        - in: query
          name: workload
          required: false
          schema:
            type: string
            enum: ["full-time", "fractional"]
          description: The rate type.
        - in: query
          name: rateType
          required: false
          schema:
            type: string
            enum: ["hourly", "daily", "weekly", "monthly"]
          description: The rate type.
        - in: query
          name: status
          required: false
          schema:
            type: string
            enum: ["sourcing", "in-review", "assigned", "closed", "cancelled"]
          description: The rate type.
      requestBody:
        content:
          application/json:
            schema:
              $ref: "#/components/schemas/JobSearchBody"
      responses:
        "200":
          description: OK
          content:
            application/json:
              schema:
                type: array
                items:
                  $ref: "#/components/schemas/Job"

          headers:
            X-Next-Page:
              schema:
                type: integer
                description: The index of the next page
            X-Page:
              schema:
                type: integer
                description: The index of the current page (starting at 1)
            X-Per-Page:
              schema:
                type: integer
                description: The number of items to list per page
            X-Prev-Page:
              schema:
                type: integer
                description: The index of the previous page
            X-Total:
              schema:
                type: integer
                description: The total number of items
            X-Total-Pages:
              schema:
                type: integer
                description: The total number of pages
            Link:
              schema:
                type: string
                description: Pagination link header.
        "400":
          description: Bad request
          content:
            application/json:
              schema:
                $ref: "#/components/schemas/Error"
        "401":
          description: Not authenticated
          content:
            application/json:
              schema:
                $ref: "#/components/schemas/Error"
        "403":
          description: Forbidden
          content:
            application/json:
              schema:
                $ref: "#/components/schemas/Error"
        "500":
          description: Internal Server Error
          content:
            application/json:
              schema:
                $ref: "#/components/schemas/Error"
  /jobs/{id}:
    get:
      tags:
        - Jobs
      description: |
        Get job information by id.

        **Authorization** All topcoder members are allowed
      security:
        - bearerAuth: []
      parameters:
        - in: path
          name: id
          description: The job id.
          required: true
          schema:
            type: string
        - in: query
          name: fromDb
          description: get data from db or not.
          required: false
          schema:
            type: boolean
      responses:
        "200":
          description: OK
          content:
            application/json:
              schema:
                $ref: "#/components/schemas/Job"
        "400":
          description: Bad request
          content:
            application/json:
              schema:
                $ref: "#/components/schemas/Error"
        "401":
          description: Not authenticated
          content:
            application/json:
              schema:
                $ref: "#/components/schemas/Error"
        "403":
          description: Forbidden
          content:
            application/json:
              schema:
                $ref: "#/components/schemas/Error"
        "404":
          description: Not Found
          content:
            application/json:
              schema:
                $ref: "#/components/schemas/Error"
        "500":
          description: Internal Server Error
          content:
            application/json:
              schema:
                $ref: "#/components/schemas/Error"
    delete:
      tags:
        - Jobs
      description: |
        Delete the job.

        **Authorization** Every topcoder member can delete the job he/she created. bookingmanager can delete all jobs.
      security:
        - bearerAuth: []
      parameters:
        - in: path
          name: id
          description: "The id of job."
          required: true
          schema:
            type: string
            format: uuid
      responses:
        "204":
          description: OK
        "400":
          description: Bad request
          content:
            application/json:
              schema:
                $ref: "#/components/schemas/Error"
        "401":
          description: Not authenticated
          content:
            application/json:
              schema:
                $ref: "#/components/schemas/Error"
        "403":
          description: Forbidden
          content:
            application/json:
              schema:
                $ref: "#/components/schemas/Error"
        "404":
          description: Not Found
          content:
            application/json:
              schema:
                $ref: "#/components/schemas/Error"
        "500":
          description: Internal Server Error
          content:
            application/json:
              schema:
                $ref: "#/components/schemas/Error"
    put:
      tags:
        - Jobs
      description: |
        Update the job.

        **Authorization** Every topcoder member can update the job he/she created. bookingmanager and connectmember can update all jobs.

        Permission rules on field `isApplicationPageActive`:
          - M2M user is allowed to update the value of the field
          - Other users are not allowed to update the value of the field
      security:
        - bearerAuth: []
      parameters:
        - in: path
          name: id
          description: The id of job
          required: true
          schema:
            type: string
            format: uuid
      requestBody:
        content:
          application/json:
            schema:
              allOf:
                - $ref: "#/components/schemas/JobRequestBody"
                - $ref: "#/components/schemas/JobPatchRequestBody"
      responses:
        "200":
          description: OK
          content:
            application/json:
              schema:
                $ref: "#/components/schemas/Job"
        "400":
          description: Bad request
          content:
            application/json:
              schema:
                $ref: "#/components/schemas/Error"
        "401":
          description: Not authenticated
          content:
            application/json:
              schema:
                $ref: "#/components/schemas/Error"
        "403":
          description: Forbidden
          content:
            application/json:
              schema:
                $ref: "#/components/schemas/Error"
        "404":
          description: Not Found
          content:
            application/json:
              schema:
                $ref: "#/components/schemas/Error"
        "500":
          description: Internal Server Error
          content:
            application/json:
              schema:
                $ref: "#/components/schemas/Error"
    patch:
      tags:
        - Jobs
      description: |
        Update job.

        **Authorization** Topcoder token with patch job scope is allowed

        Permission rules on field `isApplicationPageActive`:
          - M2M user is allowed to update the value of the field
          - Other users are not allowed to update the value of the field
      security:
        - bearerAuth: []
      parameters:
        - in: path
          name: id
          description: The id job.
          required: true
          schema:
            type: string
            format: uuid
      requestBody:
        content:
          application/json:
            schema:
              $ref: "#/components/schemas/JobPatchRequestBody"
      responses:
        "200":
          description: OK
          content:
            application/json:
              schema:
                $ref: "#/components/schemas/Job"
        "400":
          description: Bad request
          content:
            application/json:
              schema:
                $ref: "#/components/schemas/Error"
        "401":
          description: Not authenticated
          content:
            application/json:
              schema:
                $ref: "#/components/schemas/Error"
        "403":
          description: Forbidden
          content:
            application/json:
              schema:
                $ref: "#/components/schemas/Error"
        "404":
          description: Not Found
          content:
            application/json:
              schema:
                $ref: "#/components/schemas/Error"
        "500":
          description: Internal Server Error
          content:
            application/json:
              schema:
                $ref: "#/components/schemas/Error"
  /jobCandidates:
    post:
      tags:
        - JobCandidates
      description: |
        Create Job candidate.

        **Authorization** Topcoder token with write JobCandidate scope is allowed
      security:
        - bearerAuth: []
      requestBody:
        content:
          application/json:
            schema:
              $ref: "#/components/schemas/JobCandidateRequestBody"
      responses:
        "200":
          description: OK
          content:
            application/json:
              schema:
                $ref: "#/components/schemas/JobCandidate"
        "400":
          description: Bad request
          content:
            application/json:
              schema:
                $ref: "#/components/schemas/Error"
        "401":
          description: Not authenticated
          content:
            application/json:
              schema:
                $ref: "#/components/schemas/Error"
        "403":
          description: Forbidden
          content:
            application/json:
              schema:
                $ref: "#/components/schemas/Error"
        "404":
          description: Not Found
          content:
            application/json:
              schema:
                $ref: "#/components/schemas/Error"
        "500":
          description: Internal Server Error
          content:
            application/json:
              schema:
                $ref: "#/components/schemas/Error"
    get:
      tags:
        - JobCandidates
      description: |
        Search job candidate.

        **Authorization** Topcoder token with read JobCandidate scope is allowed
      security:
        - bearerAuth: []
      parameters:
        - in: query
          name: page
          required: false
          schema:
            type: integer
            default: 1
          description: The page number.
        - in: query
          name: perPage
          required: false
          schema:
            type: integer
            default: 20
          description: The number of items to list per page.
        - in: query
          name: sortBy
          required: false
          schema:
            type: string
            default: id
            enum: ["id", "status"]
          description: The sort by column.
        - in: query
          name: sortOrder
          required: false
          schema:
            type: string
            default: desc
            enum: ["desc", "asc"]
        - in: query
          name: jobId
          required: false
          schema:
            type: string
            format: uuid
          description: The job id.
        - in: query
          name: userId
          required: false
          schema:
            type: string
            format: uuid
          description: The user id.
        - in: query
          name: status
          required: false
          schema:
            type: string
            enum:
              [
                "open",
                "placed",
                "selected",
                "client rejected - screening",
                "client rejected - interview",
                "rejected - other",
                "cancelled",
                "interview",
                "topcoder-rejected",
              ]
          description: The job candidate status.
        - in: query
          name: externalId
          required: false
          schema:
            type: string
          description: The external id.
      responses:
        "200":
          description: OK
          content:
            application/json:
              schema:
                type: array
                items:
                  $ref: "#/components/schemas/JobCandidateInterviewsIncluded"

          headers:
            X-Next-Page:
              schema:
                type: integer
                description: The index of the next page
            X-Page:
              schema:
                type: integer
                description: The index of the current page (starting at 1)
            X-Per-Page:
              schema:
                type: integer
                description: The number of items to list per page
            X-Prev-Page:
              schema:
                type: integer
                description: The index of the previous page
            X-Total:
              schema:
                type: integer
                description: The total number of items
            X-Total-Pages:
              schema:
                type: integer
                description: The total number of pages
            Link:
              schema:
                type: string
                description: Pagination link header.
        "400":
          description: Bad request
          content:
            application/json:
              schema:
                $ref: "#/components/schemas/Error"
        "401":
          description: Not authenticated
          content:
            application/json:
              schema:
                $ref: "#/components/schemas/Error"
        "403":
          description: Forbidden
          content:
            application/json:
              schema:
                $ref: "#/components/schemas/Error"
        "500":
          description: Internal Server Error
          content:
            application/json:
              schema:
                $ref: "#/components/schemas/Error"
  /jobCandidates/{id}:
    get:
      tags:
        - JobCandidates
      description: |
        Get job candidate information by id.

        **Authorization** Topcoder token with read job candidate scope is allowed
      security:
        - bearerAuth: []
      parameters:
        - in: path
          name: id
          description: The job candidate id.
          required: true
          schema:
            type: string
            format: uuid
        - in: query
          name: fromDb
          description: get data from db or not.
          required: false
          schema:
            type: boolean
      responses:
        "200":
          description: OK
          content:
            application/json:
              schema:
                $ref: "#/components/schemas/JobCandidateInterviewsIncluded"
        "400":
          description: Bad request
          content:
            application/json:
              schema:
                $ref: "#/components/schemas/Error"
        "401":
          description: Not authenticated
          content:
            application/json:
              schema:
                $ref: "#/components/schemas/Error"
        "403":
          description: Forbidden
          content:
            application/json:
              schema:
                $ref: "#/components/schemas/Error"
        "404":
          description: Not Found
          content:
            application/json:
              schema:
                $ref: "#/components/schemas/Error"
        "500":
          description: Internal Server Error
          content:
            application/json:
              schema:
                $ref: "#/components/schemas/Error"
    delete:
      tags:
        - JobCandidates
      description: |
        Delete the job.

        **Authorization** Topcoder token with delete job candidate scope is allowed
      security:
        - bearerAuth: []
      parameters:
        - in: path
          name: id
          description: The job candidate id
          required: true
          schema:
            type: string
            format: uuid
      responses:
        "204":
          description: OK
        "400":
          description: Bad request
          content:
            application/json:
              schema:
                $ref: "#/components/schemas/Error"
        "401":
          description: Not authenticated
          content:
            application/json:
              schema:
                $ref: "#/components/schemas/Error"
        "403":
          description: Forbidden
          content:
            application/json:
              schema:
                $ref: "#/components/schemas/Error"
        "404":
          description: Not Found
          content:
            application/json:
              schema:
                $ref: "#/components/schemas/Error"
        "500":
          description: Internal Server Error
          content:
            application/json:
              schema:
                $ref: "#/components/schemas/Error"
    put:
      tags:
        - JobCandidates
      description: |
        Update the job candidate.

        **Authorization** Topcoder token with update JobCandidate scope is allowed
      security:
        - bearerAuth: []
      parameters:
        - in: path
          name: id
          description: The job candidate id.
          required: true
          schema:
            type: string
      requestBody:
        content:
          application/json:
            schema:
              allOf:
                - $ref: "#/components/schemas/JobCandidateRequestBody"
                - $ref: "#/components/schemas/JobCandidatePatchRequestBody"
      responses:
        "200":
          description: OK
          content:
            application/json:
              schema:
                $ref: "#/components/schemas/JobCandidate"
        "400":
          description: Bad request
          content:
            application/json:
              schema:
                $ref: "#/components/schemas/Error"
        "401":
          description: Not authenticated
          content:
            application/json:
              schema:
                $ref: "#/components/schemas/Error"
        "403":
          description: Forbidden
          content:
            application/json:
              schema:
                $ref: "#/components/schemas/Error"
        "404":
          description: Not Found
          content:
            application/json:
              schema:
                $ref: "#/components/schemas/Error"
        "500":
          description: Internal Server Error
          content:
            application/json:
              schema:
                $ref: "#/components/schemas/Error"
    patch:
      tags:
        - JobCandidates
      description: |
        Partail update job candidate.

        **Authorization** Topcoder token with update Job candidate scope is allowed
      security:
        - bearerAuth: []
      parameters:
        - in: path
          name: id
          description: The job candidate id.
          required: true
          schema:
            type: string
            format: uuid
      requestBody:
        content:
          application/json:
            schema:
              $ref: "#/components/schemas/JobCandidatePatchRequestBody"
      responses:
        "200":
          description: OK
          content:
            application/json:
              schema:
                $ref: "#/components/schemas/JobCandidate"
        "400":
          description: Bad request
          content:
            application/json:
              schema:
                $ref: "#/components/schemas/Error"
        "401":
          description: Not authenticated
          content:
            application/json:
              schema:
                $ref: "#/components/schemas/Error"
        "403":
          description: Forbidden
          content:
            application/json:
              schema:
                $ref: "#/components/schemas/Error"
        "404":
          description: Not Found
          content:
            application/json:
              schema:
                $ref: "#/components/schemas/Error"
        "500":
          description: Internal Server Error
          content:
            application/json:
              schema:
                $ref: "#/components/schemas/Error"
  /jobCandidates/{jobCandidateId}/requestInterview:
    patch:
      tags:
        - Interviews
      description: |
        Request a new interview.

        **Authorization** Topcoder token with create interview scope is allowed
      security:
        - bearerAuth: []
      parameters:
        - in: path
          name: jobCandidateId
          description: The job candidate id.
          required: true
          schema:
            type: string
            format: uuid
      requestBody:
        content:
          application/json:
            schema:
              $ref: "#/components/schemas/RequestInterviewBody"
      responses:
        "200":
          description: OK
          content:
            application/json:
              schema:
                $ref: "#/components/schemas/Interview"
        "400":
          description: Bad request
          content:
            application/json:
              schema:
                $ref: "#/components/schemas/Error"
        "401":
          description: Not authenticated
          content:
            application/json:
              schema:
                $ref: "#/components/schemas/Error"
        "403":
          description: Forbidden
          content:
            application/json:
              schema:
                $ref: "#/components/schemas/Error"
        "404":
          description: Not Found
          content:
            application/json:
              schema:
                $ref: "#/components/schemas/Error"
        "500":
          description: Internal Server Error
          content:
            application/json:
              schema:
                $ref: "#/components/schemas/Error"
  /jobCandidates/{jobCandidateId}/updateInterview/{round}:
    patch:
      tags:
        - Interviews
      description: |
        Partially update interview.

        **Authorization** Topcoder token with update interview scope is allowed
      security:
        - bearerAuth: []
      parameters:
        - in: path
          name: jobCandidateId
          description: The job candidate id.
          required: true
          schema:
            type: string
            format: uuid
        - in: path
          name: round
          description: The interview round.
          required: true
          schema:
            type: integer
      requestBody:
        content:
          application/json:
            schema:
              $ref: "#/components/schemas/UpdateInterviewRequestBody"
      responses:
        "200":
          description: OK
          content:
            application/json:
              schema:
                $ref: "#/components/schemas/Interview"
        "400":
          description: Bad request
          content:
            application/json:
              schema:
                $ref: "#/components/schemas/Error"
        "401":
          description: Not authenticated
          content:
            application/json:
              schema:
                $ref: "#/components/schemas/Error"
        "403":
          description: Forbidden
          content:
            application/json:
              schema:
                $ref: "#/components/schemas/Error"
        "404":
          description: Not Found
          content:
            application/json:
              schema:
                $ref: "#/components/schemas/Error"
        "500":
          description: Internal Server Error
          content:
            application/json:
              schema:
                $ref: "#/components/schemas/Error"
  /updateInterview/{id}:
    patch:
      tags:
        - Interviews
      description: |
        Partially update interview.

        **Authorization** Topcoder token with update interview scope is allowed
      security:
        - bearerAuth: []
      parameters:
        - in: path
          name: id
          description: The interview or xai id.
          required: true
          schema:
            type: string
      requestBody:
        content:
          application/json:
            schema:
              $ref: "#/components/schemas/UpdateInterviewRequestBody"
      responses:
        "200":
          description: OK
          content:
            application/json:
              schema:
                $ref: "#/components/schemas/Interview"
        "400":
          description: Bad request
          content:
            application/json:
              schema:
                $ref: "#/components/schemas/Error"
        "401":
          description: Not authenticated
          content:
            application/json:
              schema:
                $ref: "#/components/schemas/Error"
        "403":
          description: Forbidden
          content:
            application/json:
              schema:
                $ref: "#/components/schemas/Error"
        "404":
          description: Not Found
          content:
            application/json:
              schema:
                $ref: "#/components/schemas/Error"
        "500":
          description: Internal Server Error
          content:
            application/json:
              schema:
                $ref: "#/components/schemas/Error"
  /jobCandidates/{jobCandidateId}/interviews:
    get:
      tags:
        - Interviews
      description: |
        Search interviews.

        **Authorization** Topcoder token with read interview scope is allowed
      security:
        - bearerAuth: []
      parameters:
        - in: path
          name: jobCandidateId
          description: The job candidate id.
          required: true
          schema:
            type: string
            format: uuid
        - in: query
          name: page
          required: false
          schema:
            type: integer
            default: 1
          description: The page number.
        - in: query
          name: perPage
          required: false
          schema:
            type: integer
            default: 20
          description: The number of items to list per page.
        - in: query
          name: sortBy
          required: false
          schema:
            type: string
            default: createdAt
            enum: ["round", "createdAt", "updatedAt"]
          description: The sort by column.
        - in: query
          name: sortOrder
          required: false
          schema:
            type: string
            default: desc
            enum: ["desc", "asc"]
        - in: query
          name: createdAt
          required: false
          schema:
            type: string
            format: date-time
          description: The creation date/time of interview.
        - in: query
          name: updatedAt
          required: false
          schema:
            type: string
            format: date-time
          description: The last update date/time of interview.
        - in: query
          name: status
          required: false
          schema:
            type: string
            enum: ["Requested"]
          description: The interview status.
      responses:
        "200":
          description: OK
          content:
            application/json:
              schema:
                type: array
                items:
                  $ref: "#/components/schemas/Interview"
        "400":
          description: Bad request
          content:
            application/json:
              schema:
                $ref: "#/components/schemas/Error"
        "401":
          description: Not authenticated
          content:
            application/json:
              schema:
                $ref: "#/components/schemas/Error"
        "403":
          description: Forbidden
          content:
            application/json:
              schema:
                $ref: "#/components/schemas/Error"
        "404":
          description: Not Found
          content:
            application/json:
              schema:
                $ref: "#/components/schemas/Error"
        "500":
          description: Internal Server Error
          content:
            application/json:
              schema:
                $ref: "#/components/schemas/Error"
  /jobCandidates/{jobCandidateId}/interviews/{round}:
    get:
      tags:
        - Interviews
      description: |
        Get interview by round.

        **Authorization** Topcoder token with read interview scope is allowed
      security:
        - bearerAuth: []
      parameters:
        - in: path
          name: jobCandidateId
          description: The job candidate id.
          required: true
          schema:
            type: string
            format: uuid
        - in: path
          name: round
          description: The interview round.
          required: true
          schema:
            type: integer
        - in: query
          name: fromDb
          description: get data from db or not.
          required: false
          schema:
            type: boolean
      responses:
        "200":
          description: OK
          content:
            application/json:
              schema:
                $ref: "#/components/schemas/Interview"
        "400":
          description: Bad request
          content:
            application/json:
              schema:
                $ref: "#/components/schemas/Error"
        "401":
          description: Not authenticated
          content:
            application/json:
              schema:
                $ref: "#/components/schemas/Error"
        "403":
          description: Forbidden
          content:
            application/json:
              schema:
                $ref: "#/components/schemas/Error"
        "404":
          description: Not Found
          content:
            application/json:
              schema:
                $ref: "#/components/schemas/Error"
        "500":
          description: Internal Server Error
          content:
            application/json:
              schema:
                $ref: "#/components/schemas/Error"
  /getInterview/{id}:
    get:
      tags:
        - Interviews
      description: |
        Get interview by id.

        **Authorization** Topcoder token with read interview scope is allowed
      security:
        - bearerAuth: []
      parameters:
        - in: path
          name: id
          description: The interview or xai id.
          required: true
          schema:
            type: string
        - in: query
          name: fromDb
          description: get data from db or not.
          required: false
          schema:
            type: boolean
      responses:
        "200":
          description: OK
          content:
            application/json:
              schema:
                $ref: "#/components/schemas/Interview"
        "400":
          description: Bad request
          content:
            application/json:
              schema:
                $ref: "#/components/schemas/Error"
        "401":
          description: Not authenticated
          content:
            application/json:
              schema:
                $ref: "#/components/schemas/Error"
        "403":
          description: Forbidden
          content:
            application/json:
              schema:
                $ref: "#/components/schemas/Error"
        "404":
          description: Not Found
          content:
            application/json:
              schema:
                $ref: "#/components/schemas/Error"
        "500":
          description: Internal Server Error
          content:
            application/json:
              schema:
                $ref: "#/components/schemas/Error"
  /resourceBookings:
    post:
      tags:
        - ResourceBookings
      description: |
        Create Resource booking.

        **Authorization** Topcoder token with write Resource booking scope is allowed
      security:
        - bearerAuth: []
      requestBody:
        content:
          application/json:
            schema:
              $ref: "#/components/schemas/ResourceBookingRequestBody"
      responses:
        "200":
          description: OK
          content:
            application/json:
              schema:
                $ref: "#/components/schemas/ResourceBooking"
        "400":
          description: Bad request
          content:
            application/json:
              schema:
                $ref: "#/components/schemas/Error"
        "401":
          description: Not authenticated
          content:
            application/json:
              schema:
                $ref: "#/components/schemas/Error"
        "403":
          description: Forbidden
          content:
            application/json:
              schema:
                $ref: "#/components/schemas/Error"
        "404":
          description: Not Found
          content:
            application/json:
              schema:
                $ref: "#/components/schemas/Error"
        "500":
          description: Internal Server Error
          content:
            application/json:
              schema:
                $ref: "#/components/schemas/Error"
    get:
      tags:
        - ResourceBookings
      description: |
        Search resource booking.

        **Authorization** Topcoder token with read resource booking scope is allowed
      security:
        - bearerAuth: []
      parameters:
        - in: query
          name: fields
          description: the field names to be returned from both ResourceBooking and WorkPeriod
          required: false
          schema:
            type: string
        - in: query
          name: page
          required: false
          schema:
            type: integer
            default: 1
          description: The page number.
        - in: query
          name: perPage
          required: false
          schema:
            type: integer
            default: 20
          description: The number of items to list per page.
        - in: query
          name: sortBy
          required: false
          schema:
            type: string
            default: id
            enum:
              [
                "id",
                "status",
                "startDate",
                "endDate",
                "rateType",
                "customerRate",
                "memberRate",
                "workPeriods.userHandle",
                "workPeriods.daysWorked",
                "workPeriods.customerRate",
                "workPeriods.memberRate",
                "workPeriods.paymentStatus",
              ]
          description: The sort by column.
        - in: query
          name: sortOrder
          required: false
          schema:
            type: string
            default: desc
            enum: ["desc", "asc"]
        - in: query
          name: status
          required: false
          schema:
            type: string
            enum: ["placed", "in-progress", "completed"]
          description: The status.
        - in: query
          name: startDate
          required: false
          schema:
            type: string
            format: date
          description: The resource booking start date.
        - in: query
          name: endDate
          required: false
          schema:
            type: string
            format: date
          description: The resource booking end date.
        - in: query
          name: rateType
          required: false
          schema:
            type: string
            enum: ["hourly", "daily", "weekly", "monthly"]
          description: The rate type.
        - in: query
          name: jobId
          required: false
          schema:
            type: string
            format: uuid
          description: The job id.
        - in: query
          name: userId
          required: false
          schema:
            type: string
            format: uuid
          description: The job id.
        - in: query
          name: projectId
          required: false
          schema:
            type: integer
          description: The project id.
        - in: query
          name: projectIds
          required: false
          schema:
            type: string
          description: comma separated project ids.
        - in: query
          name: workPeriods.paymentStatus
          required: false
          schema:
            type: string
            enum: ["pending", "partially-completed", "completed", "cancelled"]
          description: The payment status.
        - in: query
          name: workPeriods.startDate
          required: false
          schema:
            type: string
            format: date
            pattern: '^\d{4}-\d{2}-\d{2}$'
          description: The work period start date.
        - in: query
          name: workPeriods.endDate
          required: false
          schema:
            type: string
            format: date
            pattern: '^\d{4}-\d{2}-\d{2}$'
          description: The work period end date.
        - in: query
          name: workPeriods.userHandle
          required: false
          schema:
            type: string
          description: The user handle.

      responses:
        "200":
          description: OK
          content:
            application/json:
              schema:
                type: array
                items:
                  $ref: "#/components/schemas/ResourceBooking"

          headers:
            X-Next-Page:
              schema:
                type: integer
                description: The index of the next page
            X-Page:
              schema:
                type: integer
                description: The index of the current page (starting at 1)
            X-Per-Page:
              schema:
                type: integer
                description: The number of items to list per page
            X-Prev-Page:
              schema:
                type: integer
                description: The index of the previous page
            X-Total:
              schema:
                type: integer
                description: The total number of items
            X-Total-Pages:
              schema:
                type: integer
                description: The total number of pages
            Link:
              schema:
                type: string
                description: Pagination link header.
        "400":
          description: Bad request
          content:
            application/json:
              schema:
                $ref: "#/components/schemas/Error"
        "401":
          description: Not authenticated
          content:
            application/json:
              schema:
                $ref: "#/components/schemas/Error"
        "403":
          description: Forbidden
          content:
            application/json:
              schema:
                $ref: "#/components/schemas/Error"
        "500":
          description: Internal Server Error
          content:
            application/json:
              schema:
                $ref: "#/components/schemas/Error"
  /resourceBookings/{id}:
    get:
      tags:
        - ResourceBookings
      description: |
        Get resource booking by id.

        **Authorization** Topcoder token with read resource booking scope is allowed
      security:
        - bearerAuth: []
      parameters:
        - in: path
          name: id
          description: The resource booking id.
          required: true
          schema:
            type: string
            format: uuid
        - in: query
          name: fromDb
          description: get data from db or not.
          required: false
          schema:
            type: boolean
        - in: query
          name: fields
          description: the field names to be returned from both ResourceBooking and WorkPeriod
          required: false
          schema:
            type: string
      responses:
        "200":
          description: OK
          content:
            application/json:
              schema:
                $ref: "#/components/schemas/ResourceBooking"
        "400":
          description: Bad request
          content:
            application/json:
              schema:
                $ref: "#/components/schemas/Error"
        "401":
          description: Not authenticated
          content:
            application/json:
              schema:
                $ref: "#/components/schemas/Error"
        "403":
          description: Forbidden
          content:
            application/json:
              schema:
                $ref: "#/components/schemas/Error"
        "404":
          description: Not Found
          content:
            application/json:
              schema:
                $ref: "#/components/schemas/Error"
        "500":
          description: Internal Server Error
          content:
            application/json:
              schema:
                $ref: "#/components/schemas/Error"
    delete:
      tags:
        - ResourceBookings
      description: |
        Delete the resource booking.

        **Authorization** Topcoder token with delete resource booking scope is allowed
      security:
        - bearerAuth: []
      parameters:
        - in: path
          name: id
          description: The id of resource booking.
          required: true
          schema:
            type: string
            format: uuid
      responses:
        "204":
          description: OK
        "400":
          description: Bad request
          content:
            application/json:
              schema:
                $ref: "#/components/schemas/Error"
        "401":
          description: Not authenticated
          content:
            application/json:
              schema:
                $ref: "#/components/schemas/Error"
        "403":
          description: Forbidden
          content:
            application/json:
              schema:
                $ref: "#/components/schemas/Error"
        "404":
          description: Not Found
          content:
            application/json:
              schema:
                $ref: "#/components/schemas/Error"
        "500":
          description: Internal Server Error
          content:
            application/json:
              schema:
                $ref: "#/components/schemas/Error"
    put:
      tags:
        - ResourceBookings
      description: |
        Update the resource booking.

        **Authorization** Topcoder token with update resource booking scope is allowed
      security:
        - bearerAuth: []
      parameters:
        - in: path
          name: id
          description: The id of resource booking.
          required: true
          schema:
            type: string
            format: uuid
      requestBody:
        content:
          application/json:
            schema:
              allOf:
                - $ref: "#/components/schemas/ResourceBookingRequestBody"
                - $ref: "#/components/schemas/ResourceBookingPatchRequestBody"
      responses:
        "200":
          description: OK
          content:
            application/json:
              schema:
                $ref: "#/components/schemas/ResourceBooking"
        "400":
          description: Bad request
          content:
            application/json:
              schema:
                $ref: "#/components/schemas/Error"
        "401":
          description: Not authenticated
          content:
            application/json:
              schema:
                $ref: "#/components/schemas/Error"
        "403":
          description: Forbidden
          content:
            application/json:
              schema:
                $ref: "#/components/schemas/Error"
        "404":
          description: Not Found
          content:
            application/json:
              schema:
                $ref: "#/components/schemas/Error"
        "500":
          description: Internal Server Error
          content:
            application/json:
              schema:
                $ref: "#/components/schemas/Error"
    patch:
      tags:
        - ResourceBookings
      description: |
        Partial Update resource booking.

        **Authorization** Topcoder token with update job candidate scope is allowed
      security:
        - bearerAuth: []
      parameters:
        - in: path
          name: id
          description: The id of resource booking.
          required: true
          schema:
            type: string
            format: uuid
      requestBody:
        content:
          application/json:
            schema:
              $ref: "#/components/schemas/ResourceBookingPatchRequestBody"
      responses:
        "200":
          description: OK
          content:
            application/json:
              schema:
                $ref: "#/components/schemas/ResourceBooking"
        "400":
          description: Bad request
          content:
            application/json:
              schema:
                $ref: "#/components/schemas/Error"
        "401":
          description: Not authenticated
          content:
            application/json:
              schema:
                $ref: "#/components/schemas/Error"
        "403":
          description: Forbidden
          content:
            application/json:
              schema:
                $ref: "#/components/schemas/Error"
        "404":
          description: Not Found
          content:
            application/json:
              schema:
                $ref: "#/components/schemas/Error"
        "500":
          description: Internal Server Error
          content:
            application/json:
              schema:
                $ref: "#/components/schemas/Error"
  /work-periods:
    post:
      tags:
        - WorkPeriods
      description: |
        Create Work Period.

        **Authorization** Topcoder token with write Work period scope is allowed
      security:
        - bearerAuth: []
      requestBody:
        content:
          application/json:
            schema:
              $ref: "#/components/schemas/WorkPeriodRequestBody"
      responses:
        "200":
          description: OK
          content:
            application/json:
              schema:
                $ref: "#/components/schemas/WorkPeriod"
        "400":
          description: Bad request
          content:
            application/json:
              schema:
                $ref: "#/components/schemas/Error"
        "401":
          description: Not authenticated
          content:
            application/json:
              schema:
                $ref: "#/components/schemas/Error"
        "403":
          description: Forbidden
          content:
            application/json:
              schema:
                $ref: "#/components/schemas/Error"
        "404":
          description: Not Found
          content:
            application/json:
              schema:
                $ref: "#/components/schemas/Error"
        "500":
          description: Internal Server Error
          content:
            application/json:
              schema:
                $ref: "#/components/schemas/Error"
    get:
      tags:
        - WorkPeriods
      description: |
        Search work period.

        **Authorization** Topcoder token with read work period scope is allowed
      security:
        - bearerAuth: []
      parameters:
        - in: query
          name: page
          required: false
          schema:
            type: integer
            default: 1
          description: The page number.
        - in: query
          name: perPage
          required: false
          schema:
            type: integer
            default: 20
          description: The number of items to list per page.
        - in: query
          name: sortBy
          required: false
          schema:
            type: string
            default: id
            enum:
              [
                "id",
                "resourceBookingId",
                "userHandle",
                "projectId",
                "paymentStatus",
                "startDate",
                "endDate",
                "daysWorked",
                "customerRate",
                "memberRate",
              ]
          description: The sort by column.
        - in: query
          name: sortOrder
          required: false
          schema:
            type: string
            default: desc
            enum: ["desc", "asc"]
        - in: query
          name: resourceBookingId
          required: false
          schema:
            type: string
            format: uuid
          description: The resource booking id.
        - in: query
          name: resourceBookingIds
          required: false
          schema:
            oneOf:
              - type: array
                items:
                  type: string
                  format: uuid
              - type: string
          description: comma separated resource booking ids.
        - in: query
          name: paymentStatus
          required: false
          schema:
            type: string
            enum: ["pending", "partially-completed", "completed", "cancelled"]
          description: The payment status.
        - in: query
          name: startDate
          required: false
          schema:
            type: string
            format: date
            pattern: '^\d{4}-\d{2}-\d{2}$'
          description: The work period start date.
        - in: query
          name: endDate
          required: false
          schema:
            type: string
            format: date
            pattern: '^\d{4}-\d{2}-\d{2}$'
          description: The work period end date.
        - in: query
          name: userHandle
          required: false
          schema:
            type: string
          description: The user handle.
        - in: query
          name: projectId
          required: false
          schema:
            type: integer
          description: The project id.
      responses:
        "200":
          description: OK
          content:
            application/json:
              schema:
                type: array
                items:
                  $ref: "#/components/schemas/WorkPeriod"
          headers:
            X-Next-Page:
              schema:
                type: integer
                description: The index of the next page
            X-Page:
              schema:
                type: integer
                description: The index of the current page (starting at 1)
            X-Per-Page:
              schema:
                type: integer
                description: The number of items to list per page
            X-Prev-Page:
              schema:
                type: integer
                description: The index of the previous page
            X-Total:
              schema:
                type: integer
                description: The total number of items
            X-Total-Pages:
              schema:
                type: integer
                description: The total number of pages
            Link:
              schema:
                type: string
                description: Pagination link header.
        "400":
          description: Bad request
          content:
            application/json:
              schema:
                $ref: "#/components/schemas/Error"
        "401":
          description: Not authenticated
          content:
            application/json:
              schema:
                $ref: "#/components/schemas/Error"
        "403":
          description: Forbidden
          content:
            application/json:
              schema:
                $ref: "#/components/schemas/Error"
        "500":
          description: Internal Server Error
          content:
            application/json:
              schema:
                $ref: "#/components/schemas/Error"
  /work-periods/{id}:
    get:
      tags:
        - WorkPeriods
      description: |
        Get work period by id.

        **Authorization** Topcoder token with read work period scope is allowed
      security:
        - bearerAuth: []
      parameters:
        - in: path
          name: id
          description: The work period id.
          required: true
          schema:
            type: string
            format: uuid
        - in: query
          name: fromDb
          description: get data from db or not.
          required: false
          schema:
            type: boolean
            default: false
      responses:
        "200":
          description: OK
          content:
            application/json:
              schema:
                $ref: "#/components/schemas/WorkPeriod"
        "400":
          description: Bad request
          content:
            application/json:
              schema:
                $ref: "#/components/schemas/Error"
        "401":
          description: Not authenticated
          content:
            application/json:
              schema:
                $ref: "#/components/schemas/Error"
        "403":
          description: Forbidden
          content:
            application/json:
              schema:
                $ref: "#/components/schemas/Error"
        "404":
          description: Not Found
          content:
            application/json:
              schema:
                $ref: "#/components/schemas/Error"
        "500":
          description: Internal Server Error
          content:
            application/json:
              schema:
                $ref: "#/components/schemas/Error"
    delete:
      tags:
        - WorkPeriods
      description: |
        Delete the work period.

        **Authorization** Topcoder token with delete work period scope is allowed
      security:
        - bearerAuth: []
      parameters:
        - in: path
          name: id
          description: The id of work period.
          required: true
          schema:
            type: string
            format: uuid
      responses:
        "204":
          description: OK
        "400":
          description: Bad request
          content:
            application/json:
              schema:
                $ref: "#/components/schemas/Error"
        "401":
          description: Not authenticated
          content:
            application/json:
              schema:
                $ref: "#/components/schemas/Error"
        "403":
          description: Forbidden
          content:
            application/json:
              schema:
                $ref: "#/components/schemas/Error"
        "404":
          description: Not Found
          content:
            application/json:
              schema:
                $ref: "#/components/schemas/Error"
        "500":
          description: Internal Server Error
          content:
            application/json:
              schema:
                $ref: "#/components/schemas/Error"
    put:
      tags:
        - WorkPeriods
      description: |
        Update the work period.

        **Authorization** Topcoder token with update work period scope is allowed
      security:
        - bearerAuth: []
      parameters:
        - in: path
          name: id
          description: The id of work period.
          required: true
          schema:
            type: string
            format: uuid
      requestBody:
        content:
          application/json:
            schema:
              $ref: "#/components/schemas/WorkPeriodRequestBody"
      responses:
        "200":
          description: OK
          content:
            application/json:
              schema:
                $ref: "#/components/schemas/WorkPeriod"
        "400":
          description: Bad request
          content:
            application/json:
              schema:
                $ref: "#/components/schemas/Error"
        "401":
          description: Not authenticated
          content:
            application/json:
              schema:
                $ref: "#/components/schemas/Error"
        "403":
          description: Forbidden
          content:
            application/json:
              schema:
                $ref: "#/components/schemas/Error"
        "404":
          description: Not Found
          content:
            application/json:
              schema:
                $ref: "#/components/schemas/Error"
        "500":
          description: Internal Server Error
          content:
            application/json:
              schema:
                $ref: "#/components/schemas/Error"
    patch:
      tags:
        - WorkPeriods
      description: |
        Partial Update work period.

        **Authorization** Topcoder token with update work period scope is allowed
      security:
        - bearerAuth: []
      parameters:
        - in: path
          name: id
          description: The id of work period.
          required: true
          schema:
            type: string
            format: uuid
      requestBody:
        content:
          application/json:
            schema:
              $ref: "#/components/schemas/WorkPeriodPatchRequestBody"
      responses:
        "200":
          description: OK
          content:
            application/json:
              schema:
                $ref: "#/components/schemas/WorkPeriod"
        "400":
          description: Bad request
          content:
            application/json:
              schema:
                $ref: "#/components/schemas/Error"
        "401":
          description: Not authenticated
          content:
            application/json:
              schema:
                $ref: "#/components/schemas/Error"
        "403":
          description: Forbidden
          content:
            application/json:
              schema:
                $ref: "#/components/schemas/Error"
        "404":
          description: Not Found
          content:
            application/json:
              schema:
                $ref: "#/components/schemas/Error"
        "500":
          description: Internal Server Error
          content:
            application/json:
              schema:
                $ref: "#/components/schemas/Error"
  /work-period-payments:
    post:
      tags:
        - WorkPeriodPayments
      description: |
        Create Work Period Payment.

        **Authorization** Topcoder token with write Work period payment scope is allowed
      security:
        - bearerAuth: []
      requestBody:
        content:
          application/json:
            schema:
              $ref: "#/components/schemas/WorkPeriodPaymentRequestBody"
      responses:
        "200":
          description: OK
          content:
            application/json:
              schema:
                $ref: "#/components/schemas/WorkPeriodPayment"
        "400":
          description: Bad request
          content:
            application/json:
              schema:
                $ref: "#/components/schemas/Error"
        "401":
          description: Not authenticated
          content:
            application/json:
              schema:
                $ref: "#/components/schemas/Error"
        "403":
          description: Forbidden
          content:
            application/json:
              schema:
                $ref: "#/components/schemas/Error"
        "404":
          description: Not Found
          content:
            application/json:
              schema:
                $ref: "#/components/schemas/Error"
        "500":
          description: Internal Server Error
          content:
            application/json:
              schema:
                $ref: "#/components/schemas/Error"
    get:
      tags:
        - WorkPeriodPayments
      description: |
        Search work period payment.

        **Authorization** Topcoder token with read work period payment scope is allowed
      security:
        - bearerAuth: []
      parameters:
        - in: query
          name: page
          required: false
          schema:
            type: integer
            default: 1
          description: The page number.
        - in: query
          name: perPage
          required: false
          schema:
            type: integer
            default: 20
          description: The number of items to list per page.
        - in: query
          name: sortBy
          required: false
          schema:
            type: string
            default: createdAt
            enum: ["status", "amount", "createdAt", "updatedAt"]
          description: The sort by column.
        - in: query
          name: sortOrder
          required: false
          schema:
            type: string
            default: desc
            enum: ["desc", "asc"]
        - in: query
          name: workPeriodId
          required: false
          schema:
            type: string
            format: uuid
          description: The work period id.
        - in: query
          name: workPeriodIds
          required: false
          schema:
            oneOf:
              - type: array
                items:
                  type: string
                  format: uuid
              - type: string
          description: comma separated work period ids.
        - in: query
          name: status
          required: false
          schema:
            type: string
            enum: ["completed", "cancelled"]
          description: The payment status.
      responses:
        "200":
          description: OK
          content:
            application/json:
              schema:
                type: array
                items:
                  $ref: "#/components/schemas/WorkPeriodPayment"
          headers:
            X-Next-Page:
              schema:
                type: integer
                description: The index of the next page
            X-Page:
              schema:
                type: integer
                description: The index of the current page (starting at 1)
            X-Per-Page:
              schema:
                type: integer
                description: The number of items to list per page
            X-Prev-Page:
              schema:
                type: integer
                description: The index of the previous page
            X-Total:
              schema:
                type: integer
                description: The total number of items
            X-Total-Pages:
              schema:
                type: integer
                description: The total number of pages
            Link:
              schema:
                type: string
                description: Pagination link header.
        "400":
          description: Bad request
          content:
            application/json:
              schema:
                $ref: "#/components/schemas/Error"
        "401":
          description: Not authenticated
          content:
            application/json:
              schema:
                $ref: "#/components/schemas/Error"
        "403":
          description: Forbidden
          content:
            application/json:
              schema:
                $ref: "#/components/schemas/Error"
        "500":
          description: Internal Server Error
          content:
            application/json:
              schema:
                $ref: "#/components/schemas/Error"
  /work-period-payments/{id}:
    get:
      tags:
        - WorkPeriodPayments
      description: |
        Get work period payment by id.

        **Authorization** Topcoder token with read work period payment scope is allowed
      security:
        - bearerAuth: []
      parameters:
        - in: path
          name: id
          description: The work period payment id.
          required: true
          schema:
            type: string
            format: uuid
        - in: query
          name: fromDb
          description: get data from db or not.
          required: false
          schema:
            type: boolean
            default: false
      responses:
        "200":
          description: OK
          content:
            application/json:
              schema:
                $ref: "#/components/schemas/WorkPeriodPayment"
        "400":
          description: Bad request
          content:
            application/json:
              schema:
                $ref: "#/components/schemas/Error"
        "401":
          description: Not authenticated
          content:
            application/json:
              schema:
                $ref: "#/components/schemas/Error"
        "403":
          description: Forbidden
          content:
            application/json:
              schema:
                $ref: "#/components/schemas/Error"
        "404":
          description: Not Found
          content:
            application/json:
              schema:
                $ref: "#/components/schemas/Error"
        "500":
          description: Internal Server Error
          content:
            application/json:
              schema:
                $ref: "#/components/schemas/Error"
    put:
      tags:
        - WorkPeriodPayments
      description: |
        Update the work period payment.

        **Authorization** Topcoder token with update work period payment scope is allowed
      security:
        - bearerAuth: []
      parameters:
        - in: path
          name: id
          description: The id of work period payment.
          required: true
          schema:
            type: string
            format: uuid
      requestBody:
        content:
          application/json:
            schema:
              $ref: "#/components/schemas/WorkPeriodPaymentRequestBody"
      responses:
        "200":
          description: OK
          content:
            application/json:
              schema:
                $ref: "#/components/schemas/WorkPeriodPayment"
        "400":
          description: Bad request
          content:
            application/json:
              schema:
                $ref: "#/components/schemas/Error"
        "401":
          description: Not authenticated
          content:
            application/json:
              schema:
                $ref: "#/components/schemas/Error"
        "403":
          description: Forbidden
          content:
            application/json:
              schema:
                $ref: "#/components/schemas/Error"
        "404":
          description: Not Found
          content:
            application/json:
              schema:
                $ref: "#/components/schemas/Error"
        "500":
          description: Internal Server Error
          content:
            application/json:
              schema:
                $ref: "#/components/schemas/Error"
    patch:
      tags:
        - WorkPeriodPayments
      description: |
        Partial Update work period payment.

        **Authorization** Topcoder token with update work period payment scope is allowed
      security:
        - bearerAuth: []
      parameters:
        - in: path
          name: id
          description: The id of work period payment.
          required: true
          schema:
            type: string
            format: uuid
      requestBody:
        content:
          application/json:
            schema:
              $ref: "#/components/schemas/WorkPeriodPaymentPatchRequestBody"
      responses:
        "200":
          description: OK
          content:
            application/json:
              schema:
                $ref: "#/components/schemas/WorkPeriodPayment"
        "400":
          description: Bad request
          content:
            application/json:
              schema:
                $ref: "#/components/schemas/Error"
        "401":
          description: Not authenticated
          content:
            application/json:
              schema:
                $ref: "#/components/schemas/Error"
        "403":
          description: Forbidden
          content:
            application/json:
              schema:
                $ref: "#/components/schemas/Error"
        "404":
          description: Not Found
          content:
            application/json:
              schema:
                $ref: "#/components/schemas/Error"
        "500":
          description: Internal Server Error
          content:
            application/json:
              schema:
                $ref: "#/components/schemas/Error"
  /taas-teams:
    get:
      tags:
        - Teams
      description: |
        Search my teams. Teams is project in topcoder with type=='talent-as-a-service'
      parameters:
        - in: query
          name: page
          required: false
          schema:
            type: integer
            default: 1
          description: The page number.
        - in: query
          name: perPage
          required: false
          schema:
            type: integer
            default: 20
          description: The number of items to list per page.
        - in: query
          name: sortBy
          required: false
          schema:
            type: string
            default: createdAt
            enum:
              [
                "createdAt",
                "updatedAt",
                "lastActivityAt",
                "id",
                "status",
                "name",
                "type",
                "best match",
              ]
          description: The sort by column.
        - in: query
          name: sortOrder
          required: false
          schema:
            type: string
            default: desc
            enum: ["desc", "asc"]
          description: The sort order. Not allowed when sortBy is `best match`.
        - in: query
          name: name
          required: false
          schema:
            type: string
          description: filter by name, case-insensitive; support wildcard match.
          example: "*taas*"
      security:
        - bearerAuth: []
      responses:
        "200":
          description: OK
          content:
            application/json:
              schema:
                type: array
                items:
                  $ref: "#/components/schemas/Team"
          headers:
            X-Next-Page:
              schema:
                type: integer
                description: The index of the next page
            X-Page:
              schema:
                type: integer
                description: The index of the current page (starting at 1)
            X-Per-Page:
              schema:
                type: integer
                description: The number of items to list per page
            X-Prev-Page:
              schema:
                type: integer
                description: The index of the previous page
            X-Total:
              schema:
                type: integer
                description: The total number of items
            X-Total-Pages:
              schema:
                type: integer
                description: The total number of pages
            Link:
              schema:
                type: string
                description: Pagination link header.
        "400":
          description: Bad request
          content:
            application/json:
              schema:
                $ref: "#/components/schemas/Error"
        "401":
          description: Not authenticated
          content:
            application/json:
              schema:
                $ref: "#/components/schemas/Error"
        "500":
          description: Internal Server Error
          content:
            application/json:
              schema:
                $ref: "#/components/schemas/Error"
  /taas-teams/{id}:
    get:
      tags:
        - Teams
      description: |
        Gets the team details. Should check if user has permission on the project or not by checking if he is connect user or not
      security:
        - bearerAuth: []
      parameters:
        - in: path
          name: id
          required: true
          schema:
            type: integer
          description: The team/project id.
      responses:
        "200":
          description: OK
          content:
            application/json:
              schema:
                $ref: "#/components/schemas/TeamDetail"
        "400":
          description: Bad request
          content:
            application/json:
              schema:
                $ref: "#/components/schemas/Error"
        "401":
          description: Not authenticated
          content:
            application/json:
              schema:
                $ref: "#/components/schemas/Error"
        "403":
          description: Not authorized
          content:
            application/json:
              schema:
                $ref: "#/components/schemas/Error"
        "500":
          description: Internal Server Error
          content:
            application/json:
              schema:
                $ref: "#/components/schemas/Error"
  /taas-teams/{id}/jobs/{jobId}:
    get:
      tags:
        - Teams
      description: |
        Gets the job details including all candidates. Should check if user has permission on the project or not by checking if he is connect user or not
      security:
        - bearerAuth: []
      parameters:
        - in: path
          name: id
          required: true
          schema:
            type: integer
          description: The team/project id.
        - in: path
          name: jobId
          required: true
          schema:
            type: string
            format: uuid
          description: The job id.
      responses:
        "200":
          description: OK
          content:
            application/json:
              schema:
                $ref: "#/components/schemas/JobDetail"
        "400":
          description: Bad request
          content:
            application/json:
              schema:
                $ref: "#/components/schemas/Error"
        "401":
          description: Not authenticated
          content:
            application/json:
              schema:
                $ref: "#/components/schemas/Error"
        "403":
          description: Not authorized
          content:
            application/json:
              schema:
                $ref: "#/components/schemas/Error"
        "404":
          description: Not Found
          content:
            application/json:
              schema:
                $ref: "#/components/schemas/Error"
        "500":
          description: Internal Server Error
          content:
            application/json:
              schema:
                $ref: "#/components/schemas/Error"
  /taas-teams/{id}/members:
    post:
      tags:
        - Teams
      description: |
        Add members to a team by handle or email.
      security:
        - bearerAuth: []
      parameters:
        - in: path
          name: id
          required: true
          schema:
            type: integer
          description: The team/project id.
      requestBody:
        content:
          application/json:
            schema:
              $ref: "#/components/schemas/AddMembersRequestBody"
      responses:
        "200":
          description: OK
          content:
            application/json:
              schema:
                $ref: "#/components/schemas/AddMembersResponseBody"
        "400":
          description: Bad request
          content:
            application/json:
              schema:
                $ref: "#/components/schemas/Error"
        "401":
          description: Not authenticated
          content:
            application/json:
              schema:
                $ref: "#/components/schemas/Error"
        "403":
          description: Not authorized
          content:
            application/json:
              schema:
                $ref: "#/components/schemas/Error"
        "404":
          description: Not Found
          content:
            application/json:
              schema:
                $ref: "#/components/schemas/Error"
        "500":
          description: Internal Server Error
          content:
            application/json:
              schema:
                $ref: "#/components/schemas/Error"
    get:
      tags:
        - Teams
      description: |
        Search members in a team.
        Serves as a proxy endpoint for `GET /projects/{projectId}/members`.
      security:
        - bearerAuth: []
      parameters:
        - in: path
          name: id
          required: true
          schema:
            type: integer
          description: The team/project id.
        - in: query
          name: fields
          required: false
          schema:
            type: string
          description: Fields to be returned.
        - in: query
          name: role
          required: false
          schema:
            type: string
          description: Filtered by a specific role.
      responses:
        "200":
          description: OK
          content:
            application/json:
              schema:
                type: array
                items:
                  $ref: "#/components/schemas/ProjectMember"
        "400":
          description: Bad request
          content:
            application/json:
              schema:
                $ref: "#/components/schemas/Error"
        "401":
          description: Not authenticated
          content:
            application/json:
              schema:
                $ref: "#/components/schemas/Error"
        "403":
          description: Not authorized
          content:
            application/json:
              schema:
                $ref: "#/components/schemas/Error"
        "500":
          description: Internal Server Error
          content:
            application/json:
              schema:
                $ref: "#/components/schemas/Error"

  /taas-teams/{id}/invites:
    get:
      tags:
        - Teams
      description: |
        Search member invites for a team.
        Serves as a proxy endpoint for `GET /projects/{projectId}/invites`.
      security:
        - bearerAuth: []
      parameters:
        - in: path
          name: id
          required: true
          schema:
            type: integer
          description: The team/project id.
        - in: query
          name: fields
          required: false
          schema:
            type: string
          description: Fields to be returned.
      responses:
        "200":
          description: OK
          content:
            application/json:
              schema:
                type: array
                items:
                  $ref: "#/components/schemas/ProjectMemberInvite"
        "400":
          description: Bad request
          content:
            application/json:
              schema:
                $ref: "#/components/schemas/Error"
        "401":
          description: Not authenticated
          content:
            application/json:
              schema:
                $ref: "#/components/schemas/Error"
        "403":
          description: Not authorized
          content:
            application/json:
              schema:
                $ref: "#/components/schemas/Error"
        "500":
          description: Internal Server Error
          content:
            application/json:
              schema:
                $ref: "#/components/schemas/Error"
  /taas-teams/{id}/members/{projectMemberId}:
    delete:
      tags:
        - Teams
      description: |
        Remove a member from a team.
        Serves as a proxy endpoint for `DELETE /projects/{projectId}/members/{id}`.
      security:
        - bearerAuth: []
      parameters:
        - in: path
          name: id
          required: true
          schema:
            type: integer
          description: The team/project id.
        - in: path
          name: projectMemberId
          required: true
          schema:
            type: integer
          description: The id of the project member.
      responses:
        "204":
          description: OK
        "400":
          description: Bad request
          content:
            application/json:
              schema:
                $ref: "#/components/schemas/Error"
        "401":
          description: Not authenticated
          content:
            application/json:
              schema:
                $ref: "#/components/schemas/Error"
        "403":
          description: Forbidden
          content:
            application/json:
              schema:
                $ref: "#/components/schemas/Error"
        "404":
          description: Not Found
          content:
            application/json:
              schema:
                $ref: "#/components/schemas/Error"
        "500":
          description: Internal Server Error
          content:
            application/json:
              schema:
                $ref: "#/components/schemas/Error"
  /taas-teams/skills:
    get:
      tags:
        - Teams
      description: |
        Serves as a proxy endpoint for /v5/skills, allowing to be accessed by any topcoder user.
      parameters:
        - in: query
          name: page
          required: false
          schema:
            type: integer
            default: 1
          description: The page number.
        - in: query
          name: perPage
          required: false
          schema:
            type: integer
            default: 20
          description: The number of items to list per page.
        - name: orderBy
          in: query
          schema:
            type: string
          description: "Specify by which field to sort by. Sorts in ascending order only"
      security:
        - bearerAuth: []
      responses:
        "200":
          description: OK
          content:
            application/json:
              schema:
                type: array
                items:
                  $ref: "#/components/schemas/UbahnSkill"
          headers:
            X-Next-Page:
              schema:
                type: integer
                description: The index of the next page
            X-Page:
              schema:
                type: integer
                description: The index of the current page (starting at 1)
            X-Per-Page:
              schema:
                type: integer
                description: The number of items to list per page
            X-Prev-Page:
              schema:
                type: integer
                description: The index of the previous page
            X-Total:
              schema:
                type: integer
                description: The total number of items
            X-Total-Pages:
              schema:
                type: integer
                description: The total number of pages
            Link:
              schema:
                type: string
                description: Pagination link header.
        "400":
          description: Bad request
          content:
            application/json:
              schema:
                $ref: "#/components/schemas/Error"
        "401":
          description: Not authenticated
          content:
            application/json:
              schema:
                $ref: "#/components/schemas/Error"
        "403":
          description: Forbidden
          content:
            application/json:
              schema:
                $ref: "#/components/schemas/Error"
        "500":
          description: Internal Server Error
          content:
            application/json:
              schema:
                $ref: "#/components/schemas/Error"
  /taas-teams/email:
    post:
      tags:
        - Teams
      description: |
        Send emails through one of predefined templates.
      security:
        - bearerAuth: []
      requestBody:
        content:
          application/json:
            schema:
              $ref: "#/components/schemas/TeamEmailRequestBody"
      responses:
        "204":
          description: OK
        "400":
          description: Bad request
          content:
            application/json:
              schema:
                $ref: "#/components/schemas/Error"
        "401":
          description: Not authenticated
          content:
            application/json:
              schema:
                $ref: "#/components/schemas/Error"
        "403":
          description: Forbidden
          content:
            application/json:
              schema:
                $ref: "#/components/schemas/Error"
        "500":
          description: Internal Server Error
          content:
            application/json:
              schema:
                $ref: "#/components/schemas/Error"

  /taas-teams/me:
    get:
      tags:
        - Teams
      description: |
        Return details about the current user.
      security:
        - bearerAuth: []
      responses:
        "200":
          description: OK
          content:
            application/json:
              schema:
                $ref: "#/components/schemas/UbahnUser"
        "400":
          description: Bad request
          content:
            application/json:
              schema:
                $ref: "#/components/schemas/Error"
        "401":
          description: Not authenticated
          content:
            application/json:
              schema:
                $ref: "#/components/schemas/Error"
        "403":
          description: Forbidden
          content:
            application/json:
              schema:
                $ref: "#/components/schemas/Error"
        "404":
          description: Not Found
          content:
            application/json:
              schema:
                $ref: "#/components/schemas/Error"
        "500":
          description: Internal Server Error
          content:
            application/json:
              schema:
                $ref: "#/components/schemas/Error"
  /health:
    get:
      tags:
        - Health
      description: |
        Get health status of the app.
      responses:
        "200":
          description: OK
          content:
            application/json:
              schema:
                $ref: "#/components/schemas/CheckRun"
        "503":
          description: Service unavailable
          content:
            application/json:
              schema:
                $ref: "#/components/schemas/CheckRun"
components:
  securitySchemes:
    bearerAuth:
      type: http
      scheme: bearer
      bearerFormat: JWT
  schemas:
    Job:
      required:
        - id
        - projectId
        - title
        - numPositions
        - skills
        - status
        - createdAt
        - createdBy
      properties:
        id:
          type: string
          format: uuid
          description: "The job id."
        projectId:
          type: integer
          example: 21
          description: "The project id."
        externalId:
          type: string
          example: "1212"
          description: "The external id."
        description:
          type: string
          example: "Dummy Description"
          description: "The description."
        title:
          type: string
          example: "Dummy title"
          description: "The title."
          maxLength: 64
        startDate:
          type: string
          format: date-time
          example: "2020-09-27T04:17:23.131Z"
          description: "The job start date."
        duration:
          type: integer
          example: 1
          description: "The duration in weeks"
        numPositions:
          type: integer
          example: 13
          description: "The number of positions for the job."
        resourceType:
          type: string
          example: "Dummy Resource Type"
          description: "The resource type of job."
        rateType:
          type: string
          enum: ["hourly", "daily", "weekly", "monthly"]
          description: "The rate type of the job."
        workload:
          type: string
          enum: ["full-time", "fractional"]
          description: "The workload of the job."
        skills:
          type: array
          description: "The skills."
          items:
            type: string
            format: uuid
            description: "The skill id."
        status:
          type: string
          enum: ["sourcing", "in-review", "assigned", "closed", "cancelled"]
          description: "The job status."
        candidates:
          type: array
          description: "The job candidates."
          items:
            $ref: "#/components/schemas/JobCandidate"
        isApplicationPageActive:
          type: boolean
          default: false
        createdAt:
          type: string
          format: date-time
          description: "The job created date."
        createdBy:
          type: string
          example: "topocder user"
          description: "The user who created the job.(Will get the user info from the token)"
        updatedAt:
          type: string
          format: date-time
          description: "The job last updated at."
        updatedBy:
          type: string
          example: "topcoder user"
          description: "The user who updated the job last time.(Will get the user info from the token)"
    JobSearchBody:
      properties:
        jobIds:
          type: array
          items:
            type: string
            format: uuid
            description: "The array of job ids"

    JobRequestBody:
      required:
        - projectId
        - title
        - numPositions
        - skills
      properties:
        projectId:
          type: integer
          example: 21
          description: "The project id."
        externalId:
          type: string
          example: "1212"
          description: "The external id."
        description:
          type: string
          example: "Dummy Description"
          description: "The description."
        title:
          type: string
          example: "Dummy title"
          description: "The title."
          maxLength: 64
        status:
          type: string
          enum: ["sourcing", "in-review", "assigned", "closed", "cancelled"]
          description: "The job status."
          default: sourcing
        startDate:
          type: string
          format: date-time
          example: "2020-09-27T04:17:23.131Z"
          description: "The job start date."
        duration:
          type: integer
          example: 1
          description: "The duration in weeks"
        numPositions:
          type: integer
          example: 13
          description: "The number of positions for the job."
        resourceType:
          type: string
          example: "Dummy Resource Type"
          description: "The resource type of job."
        rateType:
          type: string
          enum: ["hourly", "daily", "weekly", "monthly"]
          description: "The rate type of the job."
        workload:
          type: string
          enum: ["full-time", "fractional"]
          description: "The workload of the job."
        skills:
          type: array
          description: "The skills."
          items:
            type: string
            format: uuid
            description: "The skill id."
        isApplicationPageActive:
          type: boolean
          default: false
    JobCandidate:
      required:
        - id
        - jobId
        - userId
        - status
      properties:
        id:
          type: string
          format: uuid
          description: "The job id."
        jobId:
          type: string
          format: uuid
          description: "The project id."
        userId:
          type: string
          format: uuid
          example: "a55fe1bc-1754-45fa-9adc-cf3d6d7c377a"
          description: "The user id."
        status:
          type: string
          enum:
            [
              "open",
              "placed",
              "selected",
              "client rejected - screening",
              "client rejected - interview",
              "rejected - other",
              "cancelled",
              "interview",
              "topcoder-rejected",
            ]
          description: "The job candidate status."
        externalId:
          type: string
          example: "1212"
          description: "The external id."
        resume:
          type: string
          example: "http://example.com"
          description: "The resume link"
        createdAt:
          type: string
          format: date-time
          description: "The job created date."
        createdBy:
          type: string
          example: "topocder user"
          description: "The user who created the job.(Will get the user info from the token)"
        updatedAt:
          type: string
          format: date-time
          description: "The job last updated at."
        updatedBy:
          type: string
          example: "topcoder user"
          description: "The user who updated the job last time.(Will get the user info from the token)"
    JobCandidateInterviewsIncluded:
      required:
        - id
        - jobId
        - userId
        - status
      properties:
        id:
          type: string
          format: uuid
          description: "The job id."
        jobId:
          type: string
          format: uuid
          description: "The project id."
        userId:
          type: string
          format: uuid
          example: "a55fe1bc-1754-45fa-9adc-cf3d6d7c377a"
          description: "The user id."
        status:
          type: string
          enum:
            [
              "open",
              "selected",
              "shortlist",
              "rejected",
              "cancelled",
              "interview",
            ]
          description: "The job candidate status."
        externalId:
          type: string
          example: "1212"
          description: "The external id."
        resume:
          type: string
          example: "http://example.com"
          description: "The resume link"
        interviews:
          type: array
          description: "Interviews associated to this job candidate."
          items:
            $ref: "#/components/schemas/Interview"
        createdAt:
          type: string
          format: date-time
          description: "The job created date."
        createdBy:
          type: string
          example: "topocder user"
          description: "The user who created the job.(Will get the user info from the token)"
        updatedAt:
          type: string
          format: date-time
          description: "The job last updated at."
        updatedBy:
          type: string
          example: "topcoder user"
          description: "The user who updated the job last time.(Will get the user info from the token)"
    JobCandidateRequestBody:
      required:
        - jobId
        - userId
      properties:
        jobId:
          type: string
          format: uuid
          description: "The project id."
        userId:
          type: string
          format: uuid
          example: "a55fe1bc-1754-45fa-9adc-cf3d6d7c377a"
          description: "The user id."
        status:
          type: string
          enum:
            [
              "open",
              "placed",
              "selected",
              "client rejected - screening",
              "client rejected - interview",
              "rejected - other",
              "cancelled",
              "interview",
              "topcoder-rejected",
            ]
          description: "The job candidate status."
          default: open
        externalId:
          type: string
          example: "1212"
          description: "The external id."
        resume:
          type: string
          example: "http://example.com"
          description: "The resume link"
    JobCandidatePatchRequestBody:
      properties:
        status:
          type: string
          enum:
            [
              "open",
              "placed",
              "selected",
              "client rejected - screening",
              "client rejected - interview",
              "rejected - other",
              "cancelled",
              "interview",
              "topcoder-rejected",
            ]
        externalId:
          type: string
          example: "1212"
          description: "The external id."
        resume:
          type: string
          example: "http://example.com"
          description: "The resume link"
    Interview:
      required:
        - id
        - jobCandidateId
        - templateUrl
        - round
        - status
        - createdAt
        - createdBy
      properties:
        id:
          type: string
          format: uuid
          description: "The interview id."
        xaiId:
          type: string
          description: "The x.ai id."
        jobCandidateId:
          type: string
          format: uuid
          description: "The job candidate id."
        calendarEventId:
          type: string
          example: "dummyId"
          description: "The calendar event id."
        templateUrl:
          type: string
          example: "interview-30"
          enum: ["interview-30", "interview-60"]
          description: "The x.ai template name"
        templateId:
          type: string
          format: uuid
          description: "The x.ai template id"
        templateType:
          type: string
          description: "The x.ai template type"
        title:
          type: string
          description: "The x.ai template title"
        locationDetails:
          type: string
          example: "Location TBD."
          description: "The x.ai meeting location."
        round:
          type: integer
          example: 1
          description: "The interview round."
        duration:
          type: integer
          example: 30
          description: "The interview duration (in minutes)."
        hostEmail:
          type: string
          format: email
          description: "The interview host email."
        hostName:
          type: string
          description: "The interview host name."
        guestEmails:
          type: array
          description: "Attendee list for this interview."
          items:
            type: string
            format: email
        guestNames:
          type: array
          description: "Names of guests."
          items:
            type: string
        startTimestamp:
          type: string
          format: date-time
          description: "Interview start time."
        endTimestamp:
          type: string
          format: date-time
          description: "Interview end time."
        status:
          type: string
          enum:
            [
              "Scheduling",
              "Scheduled",
              "Requested for reschedule",
              "Rescheduled",
              "Completed",
              "Cancelled",
            ]
          description: "The interview status."
        rescheduleUrl:
          type: string
          format: url
          description: "x.ai reschedule url."
        createdAt:
          type: string
          format: date-time
          description: "The interview created date."
        createdBy:
          type: string
          format: uuid
          description: "The user who created the interview.(Will get the user info from the token)"
        updatedAt:
          type: string
          format: date-time
          description: "The interview last updated at."
        updatedBy:
          type: string
          format: uuid
          description: "The user who updated the interview last time.(Will get the user info from the token)"
    RequestInterviewBody:
      required:
        - templateUrl
        - hostEmail
      properties:
        calendarEventId:
          type: string
          example: "dummyId"
          description: "The calendar event id."
        templateUrl:
          type: string
          enum: ["interview-30", "interview-60"]
          example: "interview-30"
          description: "The x.ai template name"
        hostEmail:
          type: string
          format: email
        guestEmails:
          type: array
          items:
            type: string
            format: email
        status:
          type: string
          enum:
            [
              "Scheduling",
              "Scheduled",
              "Requested for reschedule",
              "Rescheduled",
              "Completed",
              "Cancelled",
            ]
          default: "Scheduling"
          description: "The interview status."
    UpdateInterviewRequestBody:
      properties:
        xaiId:
          type: string
          description: "The x.ai meeting id"
        calendarEventId:
          type: string
          example: "dummyId"
          description: "The google calendar id."
        templateUrl:
          type: string
          enum: ["interview-30", "interview-60"]
          example: "interview-30"
          description: "The x.ai template name"
        templateId:
          type: string
          format: uuid
          description: "The x.ai template id"
        templateType:
          type: string
          description: "The x.ai template type"
        title:
          type: string
          description: "The x.ai meeting title"
        locationDetails:
          type: string
          example: "Location TBD."
          description: "The x.ai location details"
        hostName:
          type: string
          description: "The host name"
        hostEmail:
          type: string
          format: email
          description: "The host email"
        guestNames:
          type: array
          items:
            type: string
          description: "The guest names"
        guestEmails:
          type: array
          items:
            type: string
            format: email
          description: "The guest emails"
        startTimestamp:
          type: string
          format: date-time
          description: "Interview start time."
        endTimestamp:
          type: string
          format: date-time
          description: "Interview end time."
        status:
          type: string
          enum:
            [
              "Scheduling",
              "Scheduled",
              "Requested for reschedule",
              "Rescheduled",
              "Completed",
              "Cancelled",
            ]
          description: "The interview status."
        rescheduleUrl:
          type: string
          format: url
          description: "The x.ai reschedule url"
    JobPatchRequestBody:
      properties:
        status:
          type: string
          enum: ["sourcing", "in-review", "assigned", "closed", "cancelled"]
        description:
          type: string
          example: "Dummy Description"
          description: "The description."
        startDate:
          type: string
          format: date-time
          example: "2020-09-27T04:17:23.131Z"
          description: "The job start date."
        duration:
          type: integer
          example: 1
          description: "The duration in weeks"
        numPositions:
          type: integer
          example: 13
          description: "The number of positions for the job."
        resourceType:
          type: string
          example: "Dummy Resource Type"
          description: "The resource type of job."
        rateType:
          type: string
          enum: ["hourly", "daily", "weekly", "monthly"]
          description: "The rate type of the job."
        workload:
          type: string
          enum: ["full-time", "fractional"]
          description: "The workload of the job."
        skills:
          type: array
          description: "The skills."
          items:
            type: string
            format: uuid
            description: "The skill id."
        isApplicationPageActive:
          type: boolean
          default: false
    ResourceBooking:
      required:
        - id
        - projectId
        - userId
        - status
        - rateType
        - createdAt
        - createdBy
      properties:
        id:
          type: string
          format: uuid
          description: "The job id."
        projectId:
          type: integer
          example: 21
          description: "The project id."
        userId:
          type: string
          format: uuid
          example: "a55fe1bc-1754-45fa-9adc-cf3d6d7c377a"
          description: "The external id."
        jobId:
          type: string
          format: uuid
          description: "The external id."
        status:
          type: string
          enum: ["placed", "closed", "cancelled"]
          description: "The job status."
        startDate:
          type: string
          format: date
          example: "2020-09-27"
          description: "The job start date."
        endDate:
          type: string
          format: date
          example: "2020-09-28"
          description: "The job end date."
        memberRate:
          type: integer
          format: float
          example: 13
          description: "The member rate."
        customerRate:
          type: integer
          format: float
          example: 13
          description: "The customer rate."
        rateType:
          type: string
          enum: ["hourly", "daily", "weekly", "monthly"]
          description: "The rate type of the job."
        billingAccountId:
          type: integer
          example: 80000071
          description: "the billing account id for payments"
<<<<<<< HEAD
=======
        workPeriods:
          type: array
          description: "The work periods related with resource booking"
          items:
            $ref: "#/components/schemas/WorkPeriod"
>>>>>>> de67dbe4
        createdAt:
          type: string
          format: date-time
          description: "The job created date."
        createdBy:
          type: string
          example: "topocder user"
          description: "The user who created the job.(Will get the user info from the token)"
        updatedAt:
          type: string
          format: date-time
          description: "The job last updated at."
        updatedBy:
          type: string
          example: "topcoder user"
          description: "The user who updated the job last time.(Will get the user info from the token)"
    ResourceBookingRequestBody:
      required:
        - projectId
        - userId
        - rateType
      properties:
        projectId:
          type: integer
          example: 21
          description: "The project id."
        userId:
          type: string
          format: uuid
          example: "a55fe1bc-1754-45fa-9adc-cf3d6d7c377a"
          description: "The external id."
        jobId:
          type: string
          format: uuid
          description: "The job id."
        status:
          type: string
          enum: ["placed", "closed", "cancelled"]
          description: "The job status."
          default: sourcing
        startDate:
          type: string
          format: date
          example: "2020-09-27"
          description: "The job start date."
        endDate:
          type: string
          format: date
          example: "2020-09-28"
          description: "The job end date."
        memberRate:
          type: number
          format: float
          example: 13.23
          description: "The member rate."
        customerRate:
          type: number
          format: float
          example: 13
          description: "The customer rate."
        rateType:
          type: string
          enum: ["hourly", "daily", "weekly", "monthly"]
          description: "The rate type of the job."
        billingAccountId:
          type: integer
          example: 80000071
          description: "the billing account id for payments"
    ResourceBookingPatchRequestBody:
      properties:
        status:
          type: string
          enum: ["placed", "closed", "cancelled"]
        startDate:
          type: string
          format: date
          example: "2020-09-27"
          description: "The job start date."
        endDate:
          type: string
          format: date
          example: "2020-09-28"
          description: "The job end date."
        memberRate:
          type: number
          format: float
          example: 13.23
          description: "The member rate."
        customerRate:
          type: number
          format: float
          example: 13
          description: "The customer rate."
        rateType:
          type: string
          enum: ["hourly", "daily", "weekly", "monthly"]
          description: "The rate type of the job."
        billingAccountId:
          type: integer
          example: 80000071
          description: "the billing account id for payments"
    WorkPeriod:
      required:
        - id
        - resourceBookingId
        - userHandle
        - projectId
        - startDate
        - endDate
        - paymentStatus
        - createdAt
        - createdBy
      properties:
        id:
          type: string
          format: uuid
          description: "The work period id."
        resourceBookingId:
          type: string
          format: uuid
          description: "The resource booking id."
        userHandle:
          type: string
          example: "eisbilir"
          description: "The user handle."
        projectId:
          type: integer
          example: 123
          description: "The project id."
        startDate:
          type: string
          format: date
          example: "2021-03-07"
          description: "The start date of work period. Should be always Sunday."
        endDate:
          type: string
          format: date
          example: "2021-03-13"
          description: "The end date of work period. Should be always Saturday."
        daysWorked:
          type: integer
          example: 2
          description: "The count of the days worked for that work period."
        memberRate:
          type: integer
          format: float
          example: 13.13
          description: "The member rate."
        customerRate:
          type: integer
          format: float
          example: 13.13
          description: "The customer rate."
        paymentStatus:
          type: string
          enum: ["pending", "partially-completed", "completed", "cancelled"]
          description: "The payment status."
        payments:
          type: array
          description: "The payments related with work period"
          items:
            $ref: "#/components/schemas/WorkPeriodPayment"
        createdAt:
          type: string
          format: date-time
          description: "The work period created date."
        createdBy:
          type: string
          format: uuid
          description: "The user Id who created the work period.(Will get the user info from the token)"
        updatedAt:
          type: string
          format: date-time
          description: "The work period last updated at."
        updatedBy:
          type: string
          format: uuid
          description: "The user Id who updated the work period last time.(Will get the user info from the token)"
    WorkPeriodRequestBody:
      required:
        - resourceBookingId
        - startDate
        - endDate
        - paymentStatus
      properties:
        resourceBookingId:
          type: string
          format: uuid
          description: "The resource booking id."
        startDate:
          type: string
          format: date
          example: "2021-03-07"
          description: "The start date of work period. Should be always Sunday."
        endDate:
          type: string
          format: date
          example: "2021-03-13"
          description: "The end date of work period. Should be always Saturday."
        daysWorked:
          type: integer
          example: 2
          description: "The count of the days worked for that work period."
        memberRate:
          type: integer
          format: float
          example: 13.13
          description: "The member rate."
        customerRate:
          type: integer
          format: float
          example: 13.13
          description: "The customer rate."
        paymentStatus:
          type: string
          enum: ["pending", "partially-completed", "completed", "cancelled"]
          description: "The payment status."
    WorkPeriodPatchRequestBody:
      properties:
        resourceBookingId:
          type: string
          format: uuid
          description: "The resource booking id."
        startDate:
          type: string
          format: date
          example: "2021-03-07"
          description: "The start date of work period. Should be always Sunday."
        endDate:
          type: string
          format: date
          example: "2021-03-13"
          description: "The end date of work period. Should be always Saturday."
        daysWorked:
          type: integer
          example: 2
          description: "The count of the days worked for that work period."
        memberRate:
          type: integer
          format: float
          example: 13.13
          description: "The member rate."
        customerRate:
          type: integer
          format: float
          example: 13.13
          description: "The customer rate."
        paymentStatus:
          type: string
          enum: ["pending", "partially-completed", "completed", "cancelled"]
          description: "The payment status."
    WorkPeriodPayment:
      required:
        - id
        - workPeriodId
        - challengeId
        - amount
        - status
        - createdAt
        - createdBy
      properties:
        id:
          type: string
          format: uuid
          description: "The work period payment id."
        workPeriodId:
          type: string
          format: uuid
          description: "The work period id."
        challengeId:
          type: string
          format: uuid
          description: "The challenge id."
        amount:
          type: integer
          example: 2
          description: "The amount to be paid."
        status:
          type: string
          enum: ["completed", "cancelled"]
          description: "The payment status."
        billingAccountId:
          type: integer
          example: 80000071
          description: "the billing account id for payments"
        createdAt:
          type: string
          format: date-time
          description: "The work period payment created date."
        createdBy:
          type: string
          format: uuid
          description: "The user Id who created the work period payment.(Will get the user info from the token)"
        updatedAt:
          type: string
          format: date-time
          description: "The work period payment last updated at."
        updatedBy:
          type: string
          format: uuid
          description: "The user Id who updated the work period payment last time.(Will get the user info from the token)"
    WorkPeriodPaymentRequestBody:
      required:
        - workPeriodId
      properties:
        workPeriodId:
          type: string
          format: uuid
          description: "The work period id."
        amount:
          type: integer
          example: 2
          description: "The amount to be paid."
        status:
          type: string
          enum: ["completed", "cancelled"]
          description: "The payment status."
    WorkPeriodPaymentPatchRequestBody:
      properties:
        workPeriodId:
          type: string
          format: uuid
          description: "The work period id."
        amount:
          type: integer
          example: 2
          description: "The amount to be paid."
        status:
          type: string
          enum: ["completed", "cancelled"]
          description: "The payment status."
    CheckRun:
      type: object
      properties:
        checksRun:
          type: integer
      required:
        - checksRun
    Team:
      properties:
        id:
          type: string
          format: uuid
          description: "The team id."
        name:
          type: string
          example: "1212"
          description: "The team name."
        invites:
          type: array
          items:
            type: object
          description: "The invites of the project"
          example:
            [
              {
                "createdAt": "2021-02-08T09:21:00.885Z",
                "createdBy": 40159127,
                "deletedBy": null,
                "email": null,
                "id": 3008,
                "projectId": 16819,
                "role": "customer",
                "status": "pending",
                "updatedAt": "2021-02-08T09:21:00.885Z",
                "updatedBy": 40159127,
                "userId": 40153913,
              },
            ]
        members:
          type: array
          items:
            type: object
          description: "The members of the project"
          example:
            [
              {
                "lastName": "L_NAME",
                "role": "customer",
                "updatedBy": 21926562,
                "handle": "Tester123",
                "userId": 21926562,
                "deletedBy": null,
                "createdAt": "2021-01-12T10:58:26.237Z",
                "firstName": "F_NAME",
                "createdBy": 21926562,
                "isPrimary": false,
                "id": 13833,
                "projectId": 16893,
                "email": "email@domain.com.z",
                "updatedAt": "2021-01-12T10:58:26.237Z",
              },
            ]
        startDate:
          type: string
          format: date-time
          example: "2020-09-27T04:17:23.131Z"
          description: "The start date."
        endDate:
          type: string
          format: date-time
          example: "2020-09-27T04:17:23.131Z"
          description: "The end date."
        weeklyCost:
          type: number
          format: decimal
          example: 5000.50
          description: "The average weekly cost"
        totalPositions:
          type: integer
          description: "The sum of number of positions opening in all job"
        resources:
          type: array
          description: "The rosources that are assigned"
          items:
            $ref: "#/components/schemas/ResourceUserInfo"
    User:
      properties:
        id:
          type: string
          format: uuid
          description: "The user id."
        handle:
          type: string
          example: "Tony"
          description: "The project id."
        photo_url:
          type: string
          format: url
          example: "https://topcoder-dev-media.s3.amazonaws.com/member/profile/TonyJ-1604301092491.jpeg"
          description: "The user avatar."
        firstName:
          type: string
          example: "Tony"
          description: "The first name of user"
        lastName:
          type: string
          example: "J"
          description: "The last name of user"
    ResourceUserInfo:
      properties:
        id:
          type: string
          format: uuid
          description: "The resource booking id."
        userId:
          type: string
          format: uuid
          description: "The user id."
        handle:
          type: string
          example: "Tony"
          description: "The project id."
        photo_url:
          type: string
          format: url
          example: "https://topcoder-dev-media.s3.amazonaws.com/member/profile/TonyJ-1604301092491.jpeg"
          description: "The user avatar."
        firstName:
          type: string
          example: "Tony"
          description: "The first name of user"
        lastName:
          type: string
          example: "J"
          description: "The last name of user"
    TeamDetail:
      properties:
        id:
          type: string
          format: uuid
          description: "The team id."
        name:
          type: string
          example: "1212"
          description: "The team name."
        invites:
          type: array
          items:
            type: object
          description: "The invites of the project"
          example:
            [
              {
                "createdAt": "2021-02-08T09:21:00.885Z",
                "createdBy": 40159127,
                "deletedBy": null,
                "email": null,
                "id": 3008,
                "projectId": 16819,
                "role": "customer",
                "status": "pending",
                "updatedAt": "2021-02-08T09:21:00.885Z",
                "updatedBy": 40159127,
                "userId": 40153913,
              },
            ]
        members:
          type: array
          items:
            type: object
          description: "The members of the project"
          example:
            [
              {
                "lastName": "L_NAME",
                "role": "customer",
                "updatedBy": 21926562,
                "handle": "Tester123",
                "userId": 21926562,
                "deletedBy": null,
                "createdAt": "2021-01-12T10:58:26.237Z",
                "firstName": "F_NAME",
                "createdBy": 21926562,
                "isPrimary": false,
                "id": 13833,
                "projectId": 16893,
                "email": "email@domain.com.z",
                "updatedAt": "2021-01-12T10:58:26.237Z",
              },
            ]
        startDate:
          type: string
          format: date-time
          example: "2020-09-27T04:17:23.131Z"
          description: "The start date."
        endDate:
          type: string
          format: date-time
          example: "2020-09-27T04:17:23.131Z"
          description: "The end date."
        weeklyCost:
          type: number
          format: decimal
          example: 5000.50
          description: "The average weekly cost"
        resources:
          type: array
          description: "The rosources that are assigned"
          items:
            allOf:
              - $ref: "#/components/schemas/ResourceUserInfo"
            type: object
            properties:
              customerRate:
                type: integer
                format: float
                example: 13
                description: "The customer rate."
              skills:
                type: array
                items:
                  $ref: "#/components/schemas/Skill"
              jobId:
                type: string
                format: uuid
                description: The job id the member is assinged at
              startDate:
                type: string
                format: date-time
                example: "2020-09-27T04:17:23.131Z"
                description: "Resource start date."
              endDate:
                type: string
                format: date-time
                example: "2020-09-27T04:17:23.131Z"
                description: "Resource end date."

        jobs:
          type: array
          description: "The jobs which are opened"
          items:
            $ref: "#/components/schemas/JobForTeam"
    Skill:
      type: object
      properties:
        id:
          type: string
          format: uuid
          description: "The skill id."
        name:
          type: string
          example: "React"
          description: The skill name.
    UbahnSkill:
      type: object
      properties:
        id:
          type: "string"
          format: "UUID"
          description: "The skill id"
        skillProviderId:
          type: "string"
          format: "UUID"
          description: "The referenced skill provider id"
        name:
          type: "string"
          description: "The name of the skill"
        externalId:
          type: "string"
          description: "The external id for the skill"
        uri:
          type: "string"
          description: "The uri for the skill"
        created:
          type: "string"
          format: "date-time"
          description: "When the entity was created."
        updated:
          type: "string"
          format: "date-time"
          description: "When the entity was updated."
        createdBy:
          type: "string"
          format: "UUID"
          description: "Creator of the entity."
        updatedBy:
          type: "string"
          format: "UUID"
          description: "User that last updated the entity."
    JobForTeam:
      properties:
        id:
          type: string
          format: uuid
          description: "The job id."
        title:
          type: string
          example: "Dummy title"
          description: "The job title."
        startDate:
          type: string
          format: date-time
          example: "2020-09-27T04:17:23.131Z"
          description: "The job start date."
        duration:
          type: integer
          example: 1
          description: "The duration in weeks"
        numPositions:
          type: integer
          example: 13
          description: "The number of positions for the job."
        rateType:
          type: string
          enum: ["hourly", "daily", "weekly", "monthly"]
          description: "The rate type of the job."
        skills:
          type: array
          description: "The skills."
          items:
            $ref: "#/components/schemas/Skill"
        customerRate:
          type: integer
          format: float
          example: 5500
          description: "The customer rate."
        status:
          type: string
          enum: ["sourcing", "in-review", "assigned", "closed", "cancelled"]
          description: "The job status."
    JobDetail:
      type: object
      properties:
        id:
          type: string
          format: uuid
          description: "The job id."
        title:
          type: string
          example: "Dummy title"
          description: "The job title."
        candidates:
          type: array
          items:
            allOf:
              - $ref: "#/components/schemas/User"
            type: object
            properties:
              id:
                type: string
                format: uuid
                description: "The job candidate id."
              userId:
                type: string
                format: uuid
                description: "User id."
              resume:
                type: string
                format: url
                description: "The link for the resume that can be downloaded"
              interviews:
                type: array
                items:
                  $ref: "#/components/schemas/Interview"
              status:
                type: string
                enum:
                  [
                    "open",
                    "placed",
                    "selected",
                    "client rejected - screening",
                    "client rejected - interview",
                    "rejected - other",
                    "cancelled",
                    "interview",
                    "topcoder-rejected",
                  ]
                description: "The job candidate status."
              skills:
                type: array
                items:
                  $ref: "#/components/schemas/Skill"
    TeamEmailRequestBody:
      type: object
      properties:
        template:
          type: string
          description: "the email template name"
          example: "team-issue-report"
        data:
          type: object
          example:
            {
              "projectName": "TaaS Project Name",
              "projectId": 12345,
              "reportText": "I have issue with ...",
            }
          description: "Arbitrary data to feed the specified template"
    AddMembersRequestBody:
      properties:
        handles:
          type: array
          description: "The handles."
          items:
            type: string
            description: "the handle of a member"
            example: topcoder321
        emails:
          type: array
          description: "The emails."
          items:
            type: string
            description: "the email of a member"
            example: "xxx@xxx.com"
    AddMembersResponseBody:
      properties:
        success:
          type: array
          description: "The members created."
          items:
            $ref: "#/components/schemas/ProjectMember"
        failed:
          type: array
          description: "The emails."
          items:
            oneOf:
              - type: object
                properties:
                  error:
                    type: string
                    description: the error message
                    example: "User doesn't exist"
                  handle:
                    type: string
                    description: "the handle of a member"
                    example: topcoder321
              - type: object
                properties:
                  error:
                    type: string
                    description: the error message
                    example: "User is already added"
                  email:
                    type: string
                    description: "the email of a member"
                    example: "xxx@xxx.com"
    ProjectMember:
      type: object
      example:
        {
          "id": 14329,
          "userId": 40159097,
          "role": "customer",
          "createdAt": "2021-02-24T12:34:45.074Z",
          "updatedAt": "2021-02-24T12:34:45.075Z",
          "createdBy": -101,
          "updatedBy": -101,
          "handle": "tester1234",
          "photoURL": null,
          "workingHourStart": "9:00",
          "workingHourEnd": "17:00",
          "timeZone": "Asia/Kolkata",
          "email": "xxx@xxx.com",
        }
    ProjectMemberInvite:
      type: object
      example:
        {
          "createdAt": "2021-02-24T11:02:12.673Z",
          "deletedAt": null,
          "role": "customer",
          "updatedBy": -101,
          "createdBy": -101,
          "id": 3686,
          "projectId": 16705,
          "userId": 23008602,
          "email": null,
          "deletedBy": null,
          "updatedAt": "2021-02-24T11:02:12.674Z",
          "status": "pending",
        }
    UbahnUser:
      type: object
      example:
        {
          "lastName": "DeLaurentis",
          "updatedBy": "tcAdmin",
          "achievements":
            [
              {
                "certifierId": "certifierId",
                "updatedBy": "tcAdmin",
                "createdBy": "tc-user",
                "certifiedDate": "2020-05-04T07:36:28.036Z",
                "created": "2020-05-13T08:44:27.244Z",
                "name": "Topcoder",
                "id": "a49e1013-fd42-4c08-bc12-492510cadb96",
                "achievementsProviderId": "ce05133f-129e-484d-9ef9-72bf51ff81f9",
                "uri": "http://www.google.com/xx",
                "updated": "2021-01-05T10:58:32.429Z",
                "userId": "0bcb0d86-09bb-410a-b2b1-fba90d1a7699",
                "achievementprovider":
                  {
                    "updatedBy": "tcAdmin",
                    "createdBy": "tc-user",
                    "created": "2020-05-13T08:42:41.877Z",
                    "name": "achievementsProviders_02",
                    "id": "ce05133f-129e-484d-9ef9-72bf51ff81f9",
                    "updated": "2021-01-05T10:58:32.341Z",
                  },
              },
            ],
          "created": "2020-05-05T10:18:03.882Z",
          "handle": "lazybaer",
          "skills":
            [
              {
                "certifierId": null,
                "skillId": "d67f35c3-fa42-4866-a0f9-0a4b84fcf4a9",
                "updatedBy": "tcAdmin",
                "createdBy": "lazybaer",
                "certifiedDate": null,
                "created": "2020-10-23T16:22:11.208Z",
                "skill":
                  {
                    "updatedBy": "tcAdmin",
                    "skillprovider":
                      {
                        "updatedBy": "tcAdmin",
                        "createdBy": "TonyJ",
                        "created": "2020-08-31T12:30:00.543Z",
                        "name": "Wipro Digital",
                        "id": "26fb37b1-5f9f-4727-baa9-f3c87de84ab1",
                        "updated": "2021-01-05T10:58:32.836Z",
                      },
                    "createdBy": "0",
                    "created": "2020-09-01T21:59:21.554Z",
                    "skillProviderId": "26fb37b1-5f9f-4727-baa9-f3c87de84ab1",
                    "name": "GitHub",
                    "externalId": null,
                    "id": "d67f35c3-fa42-4866-a0f9-0a4b84fcf4a9",
                    "uri": null,
                    "updated": "2021-01-05T10:58:33.332Z",
                  },
                "metricValue": null,
                "id": "8a84c1b4-1884-4a3c-90b2-eb86bf469bb6",
                "updated": "2021-01-05T10:58:34.080Z",
                "userId": "0bcb0d86-09bb-410a-b2b1-fba90d1a7699",
              },
            ],
          "firstName": "Christopher",
          "externalProfiles":
            [
              {
                "organizationId": "0d2320f9-be61-4ba4-973e-edc3bb682a69",
                "updatedBy": "tcAdmin",
                "createdBy": "TonyJ",
                "isInactive": false,
                "created": "2020-08-31T12:30:38.495Z",
                "organization":
                  {
                    "updatedBy": "tcAdmin",
                    "createdBy": "TonyJ",
                    "created": "2020-08-31T12:29:58.081Z",
                    "name": "Wipro Digital",
                    "skillProviders":
                      [
                        {
                          "organizationId": "0d2320f9-be61-4ba4-973e-edc3bb682a69",
                          "updatedBy": "tcAdmin",
                          "createdBy": "TonyJ",
                          "created": "2020-08-31T12:30:08.410Z",
                          "skillProviderId": "26fb37b1-5f9f-4727-baa9-f3c87de84ab1",
                          "id": "5b26cdd3-fe68-4b30-85c5-ceaf280bd688",
                          "updated": "2021-01-05T10:58:32.919Z",
                        },
                      ],
                    "id": "0d2320f9-be61-4ba4-973e-edc3bb682a69",
                    "updated": "2021-01-05T10:58:32.261Z",
                  },
                "externalId": "8547899",
                "id": "870af97b-8c3b-4659-92d6-cac126bbe9de",
                "uri": null,
                "updated": "2021-01-05T10:58:32.724Z",
                "userId": "0bcb0d86-09bb-410a-b2b1-fba90d1a7699",
              },
            ],
          "createdBy": "tc-Copilot",
          "attributes":
            [
              {
                "attributeId": "d709276a-80c3-491c-9b29-a4f065b2a56f",
                "updatedBy": "tcAdmin",
                "createdBy": "tc-Admin",
                "created": "2020-05-13T08:19:13.709Z",
                "id": "21de9324-900d-41ea-b127-f297dfb9a873",
                "attribute":
                  {
                    "updatedBy": "tcAdmin",
                    "attributegroup":
                      {
                        "organizationId": "36ed815b-3da1-49f1-a043-aaed0a4e81ad",
                        "updatedBy": "tc-Admin",
                        "createdBy": "tc-Admin",
                        "created": "2020-05-13T07:15:01.215Z",
                        "name": "group 03",
                        "id": "84634bbd-8191-40cf-a03e-9962d7e39fda",
                        "updated": "2020-05-13T07:16:20.636Z",
                      },
                    "createdBy": "tc-Admin",
                    "created": "2020-05-13T07:32:03.128Z",
                    "name": "Billing Account",
                    "id": "d709276a-80c3-491c-9b29-a4f065b2a56f",
                    "attributeGroupId": "84634bbd-8191-40cf-a03e-9962d7e39fda",
                    "updated": "2021-01-05T10:58:32.604Z",
                  },
                "value": "74314457",
                "updated": "2021-01-05T10:58:33.739Z",
                "userId": "0bcb0d86-09bb-410a-b2b1-fba90d1a7699",
              },
            ],
          "id": "0bcb0d86-09bb-410a-b2b1-fba90d1a7699",
          "updated": "2021-01-05T10:58:32.113Z",
        }
    Error:
      required:
        - message
      properties:
        message:
          type: string<|MERGE_RESOLUTION|>--- conflicted
+++ resolved
@@ -3941,14 +3941,11 @@
           type: integer
           example: 80000071
           description: "the billing account id for payments"
-<<<<<<< HEAD
-=======
         workPeriods:
           type: array
           description: "The work periods related with resource booking"
           items:
             $ref: "#/components/schemas/WorkPeriod"
->>>>>>> de67dbe4
         createdAt:
           type: string
           format: date-time
