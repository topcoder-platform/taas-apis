--- conflicted
+++ resolved
@@ -1,9 +1,5 @@
 {
-<<<<<<< HEAD
-	"id": "d4a3eeb9-b0f8-4dca-ae1a-78bc6e43bcce",
-=======
 	"id": "0ce42def-1c70-4c24-8986-914caa57f3c8",
->>>>>>> 9dd817c1
 	"name": "topcoder-bookings",
 	"values": [
 		{
@@ -202,8 +198,6 @@
 			"enabled": true
 		},
 		{
-<<<<<<< HEAD
-=======
 			"key": "job_id_created_by_administrator",
 			"value": "",
 			"enabled": true
@@ -294,7 +288,6 @@
 			"enabled": true
 		},
 		{
->>>>>>> 9dd817c1
 			"key": "interviewRound",
 			"value": "1",
 			"enabled": true
@@ -343,12 +336,6 @@
 			"key": "token_m2m_read_jobCandidates_all_interviews",
 			"value": "eyJhbGciOiJIUzI1NiIsInR5cCI6IkpXVCJ9.eyJpc3MiOiJodHRwczovL3RvcGNvZGVyLWRldi5hdXRoMC5jb20vIiwic3ViIjoiZW5qdzE4MTBlRHozWFR3U08yUm4yWTljUVRyc3BuM0JAY2xpZW50cyIsImF1ZCI6Imh0dHBzOi8vbTJtLnRvcGNvZGVyLWRldi5jb20vIiwiaWF0IjoxNTUwOTA2Mzg4LCJleHAiOjIxNDc0ODM2NDgsImF6cCI6ImVuancxODEwZUR6M1hUd1NPMlJuMlk5Y1FUcnNwbjNCIiwic2NvcGUiOiJyZWFkOnRhYXMtam9iQ2FuZGlkYXRlcyBhbGw6dGFhcy1pbnRlcnZpZXdzIiwiZ3R5IjoiY2xpZW50LWNyZWRlbnRpYWxzIn0.XQj74JSHp98XKxa1eZnMMpHxGpHeZAHVhLvFAN7gHBY",
 			"enabled": true
-<<<<<<< HEAD
-		}
-	],
-	"_postman_variable_scope": "environment",
-	"_postman_exported_at": "2021-05-30T20:07:50.354Z",
-=======
 		},
 		{
 			"key": "jobCandidateId_2",
@@ -433,6 +420,5 @@
 	],
 	"_postman_variable_scope": "environment",
 	"_postman_exported_at": "2021-05-27T01:32:45.726Z",
->>>>>>> 9dd817c1
 	"_postman_exported_using": "Postman/8.5.1"
 }