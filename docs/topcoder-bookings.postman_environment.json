{
<<<<<<< HEAD
	"id": "fbd2ee76-7ec2-425e-862b-5fa6614ae1a5",
=======
	"id": "8df2004f-35bd-439c-93b2-0d999d88ec99",
>>>>>>> ab78d6fe
	"name": "topcoder-bookings",
	"values": [
		{
			"key": "URL",
			"value": "http://localhost:3000/api/v5",
			"enabled": true
		},
		{
			"key": "token_administrator",
			"value": "eyJhbGciOiJIUzI1NiIsInR5cCI6IkpXVCJ9.eyJyb2xlcyI6WyJUb3Bjb2RlciBVc2VyIiwiYWRtaW5pc3RyYXRvciJdLCJpc3MiOiJodHRwczovL2FwaS50b3Bjb2Rlci1kZXYuY29tIiwiaGFuZGxlIjoidGVzdDEiLCJleHAiOjIxNDc0ODM2NDgsInVzZXJJZCI6IjQwMTUyODU2IiwiaWF0IjoxNDYzMDc2MDg5LCJlbWFpbCI6InRlc3RAdG9wY29kZXIuY29tIiwianRpIjoiYjMzYjc3Y2QtYjUyZS00MGZlLTgzN2UtYmViOGUwYWU2YTRhIn0.PKv0QrMCPf0-ZPjv4PGWT7eXne54m7i9YX9eq-fceMU",
			"enabled": true
		},
		{
			"key": "token_bookingManager",
			"value": "eyJhbGciOiJIUzI1NiIsInR5cCI6IkpXVCIsImtpZCI6Ik5VSkZORGd4UlRVME5EWTBOVVkzTlRkR05qTXlRamxETmpOQk5UYzVRVUV3UlRFeU56TTJRUSJ9.eyJodHRwczovL3RvcGNvZGVyLWRldi5jb20vcm9sZXMiOlsiVG9wY29kZXIgVXNlciIsImNvcGlsb3QiLCJDb25uZWN0IE1hbmFnZXIiLCJib29raW5nbWFuYWdlciIsInUtYmFobiJdLCJodHRwczovL3RvcGNvZGVyLWRldi5jb20vdXNlcklkIjoiNDAxNTI4NTYiLCJodHRwczovL3RvcGNvZGVyLWRldi5jb20vaGFuZGxlIjoicHNoYWhfbWFuYWdlciIsImh0dHBzOi8vdG9wY29kZXItZGV2LmNvbS91c2VyX2lkIjoiYXV0aDB8NDAxNTI4NTYiLCJodHRwczovL3RvcGNvZGVyLWRldi5jb20vdGNzc28iOiI0MDE1Mjg1Nnw4MTM0ZjQ4ZWJlMTFhODQ4YTM3NTllNWVmOWU5MmYyMTQ2OTJlMjExMzA0MGM4MmI1ZDhmNTgxYzZkZmNjYzg4IiwiaHR0cHM6Ly90b3Bjb2Rlci1kZXYuY29tL2FjdGl2ZSI6dHJ1ZSwibmlja25hbWUiOiJwc2hhaF9tYW5hZ2VyIiwibmFtZSI6InZpa2FzLmFnYXJ3YWwrcHNoYWhfbWFuYWdlckB0b3Bjb2Rlci5jb20iLCJwaWN0dXJlIjoiaHR0cHM6Ly9zLmdyYXZhdGFyLmNvbS9hdmF0YXIvOTJhZmIyZjBlZDUyZmRmYWUxZjM3MTAyMWFlNjUwMTM_cz00ODAmcj1wZyZkPWh0dHBzJTNBJTJGJTJGY2RuLmF1dGgwLmNvbSUyRmF2YXRhcnMlMkZ2aS5wbmciLCJ1cGRhdGVkX2F0IjoiMjAyMC0xMC0yNFQwODoyODoyNC4xODRaIiwiZW1haWwiOiJ2aWthcy5hZ2Fyd2FsK3BzaGFoX21hbmFnZXJAdG9wY29kZXIuY29tIiwiZW1haWxfdmVyaWZpZWQiOnRydWUsImlzcyI6Imh0dHBzOi8vYXV0aC50b3Bjb2Rlci1kZXYuY29tLyIsInN1YiI6ImF1dGgwfDQwMTUyODU2IiwiYXVkIjoiQlhXWFVXbmlsVlVQZE4wMXQyU2UyOVR3MlpZTkdadkgiLCJpYXQiOjE2MDM1NDMzMzgsImV4cCI6MzMxNjA0NTI3MzgsIm5vbmNlIjoiUjFBMmN6WXVWVFptYmpaSFJHOTJWbDlEU1VKNlVsbHZRWGMzUkhoNVMzWldkV1pEY0ROWE1FWjFYdz09In0.2gPsqZTgS1rtiNa1USm3KPA6Xsv3TcHxuDFofgIbeOM",
			"enabled": true
		},
		{
			"key": "token_connectUser",
			"value": "eyJhbGciOiJIUzI1NiIsInR5cCI6IkpXVCIsImtpZCI6Ik5VSkZORGd4UlRVME5EWTBOVVkzTlRkR05qTXlRamxETmpOQk5UYzVRVUV3UlRFeU56TTJRUSJ9.eyJodHRwczovL3RvcGNvZGVyLWRldi5jb20vcm9sZXMiOlsiVG9wY29kZXIgVXNlciIsImNvcGlsb3QiLCJDb25uZWN0IE1hbmFnZXIiLCJ1LWJhaG4iXSwiaHR0cHM6Ly90b3Bjb2Rlci1kZXYuY29tL3VzZXJJZCI6Ijg1NDc4OTkiLCJodHRwczovL3RvcGNvZGVyLWRldi5jb20vaGFuZGxlIjoicHNoYWhfbWFuYWdlciIsImh0dHBzOi8vdG9wY29kZXItZGV2LmNvbS91c2VyX2lkIjoiYXV0aDB8NDAxNTI4NTYiLCJodHRwczovL3RvcGNvZGVyLWRldi5jb20vdGNzc28iOiI0MDE1Mjg1Nnw4MTM0ZjQ4ZWJlMTFhODQ4YTM3NTllNWVmOWU5MmYyMTQ2OTJlMjExMzA0MGM4MmI1ZDhmNTgxYzZkZmNjYzg4IiwiaHR0cHM6Ly90b3Bjb2Rlci1kZXYuY29tL2FjdGl2ZSI6dHJ1ZSwibmlja25hbWUiOiJwc2hhaF9tYW5hZ2VyIiwibmFtZSI6InZpa2FzLmFnYXJ3YWwrcHNoYWhfbWFuYWdlckB0b3Bjb2Rlci5jb20iLCJwaWN0dXJlIjoiaHR0cHM6Ly9zLmdyYXZhdGFyLmNvbS9hdmF0YXIvOTJhZmIyZjBlZDUyZmRmYWUxZjM3MTAyMWFlNjUwMTM_cz00ODAmcj1wZyZkPWh0dHBzJTNBJTJGJTJGY2RuLmF1dGgwLmNvbSUyRmF2YXRhcnMlMkZ2aS5wbmciLCJ1cGRhdGVkX2F0IjoiMjAyMC0xMC0yNFQwODoyODoyNC4xODRaIiwiZW1haWwiOiJ2aWthcy5hZ2Fyd2FsK3BzaGFoX21hbmFnZXJAdG9wY29kZXIuY29tIiwiZW1haWxfdmVyaWZpZWQiOnRydWUsImlzcyI6Imh0dHBzOi8vYXV0aC50b3Bjb2Rlci1kZXYuY29tLyIsInN1YiI6ImF1dGgwfDQwMTUyODU2IiwiYXVkIjoiQlhXWFVXbmlsVlVQZE4wMXQyU2UyOVR3MlpZTkdadkgiLCJpYXQiOjE2MDM1NDMzMzgsImV4cCI6MzMxNjA0NTI3MzgsIm5vbmNlIjoiUjFBMmN6WXVWVFptYmpaSFJHOTJWbDlEU1VKNlVsbHZRWGMzUkhoNVMzWldkV1pEY0ROWE1FWjFYdz09In0.hxQ-lcJTw4M_nDIELABWxOB3nKXS322MJ-W7r5eA10o",
			"enabled": true
		},
		{
			"key": "token_member",
			"value": "eyJhbGciOiJIUzI1NiIsInR5cCI6IkpXVCIsImtpZCI6Ik5VSkZORGd4UlRVME5EWTBOVVkzTlRkR05qTXlRamxETmpOQk5UYzVRVUV3UlRFeU56TTJRUSJ9.eyJodHRwczovL3RvcGNvZGVyLWRldi5jb20vcm9sZXMiOlsiVG9wY29kZXIgVXNlciJdLCJodHRwczovL3RvcGNvZGVyLWRldi5jb20vdXNlcklkIjoiODU0Nzg5OSIsImh0dHBzOi8vdG9wY29kZXItZGV2LmNvbS9oYW5kbGUiOiJwc2hhaF9tYW5hZ2VyIiwiaHR0cHM6Ly90b3Bjb2Rlci1kZXYuY29tL3VzZXJfaWQiOiJhdXRoMHw0MDE1Mjg1NiIsImh0dHBzOi8vdG9wY29kZXItZGV2LmNvbS90Y3NzbyI6IjQwMTUyODU2fDgxMzRmNDhlYmUxMWE4NDhhMzc1OWU1ZWY5ZTkyZjIxNDY5MmUyMTEzMDQwYzgyYjVkOGY1ODFjNmRmY2NjODgiLCJodHRwczovL3RvcGNvZGVyLWRldi5jb20vYWN0aXZlIjp0cnVlLCJuaWNrbmFtZSI6InBzaGFoX21hbmFnZXIiLCJuYW1lIjoidmlrYXMuYWdhcndhbCtwc2hhaF9tYW5hZ2VyQHRvcGNvZGVyLmNvbSIsInBpY3R1cmUiOiJodHRwczovL3MuZ3JhdmF0YXIuY29tL2F2YXRhci85MmFmYjJmMGVkNTJmZGZhZTFmMzcxMDIxYWU2NTAxMz9zPTQ4MCZyPXBnJmQ9aHR0cHMlM0ElMkYlMkZjZG4uYXV0aDAuY29tJTJGYXZhdGFycyUyRnZpLnBuZyIsInVwZGF0ZWRfYXQiOiIyMDIwLTEwLTI0VDA4OjI4OjI0LjE4NFoiLCJlbWFpbCI6InZpa2FzLmFnYXJ3YWwrcHNoYWhfbWFuYWdlckB0b3Bjb2Rlci5jb20iLCJlbWFpbF92ZXJpZmllZCI6dHJ1ZSwiaXNzIjoiaHR0cHM6Ly9hdXRoLnRvcGNvZGVyLWRldi5jb20vIiwic3ViIjoiYXV0aDB8NDAxNTI4NTYiLCJhdWQiOiJCWFdYVVduaWxWVVBkTjAxdDJTZTI5VHcyWllOR1p2SCIsImlhdCI6MTYwMzU0MzMzOCwiZXhwIjozMzE2MDQ1MjczOCwibm9uY2UiOiJSMUEyY3pZdVZUWm1ialpIUkc5MlZsOURTVUo2VWxsdlFYYzNSSGg1UzNaV2RXWkRjRE5YTUVaMVh3PT0ifQ.HbAisH30DLcbFNQeIifSzk1yhDmlGHNpPi9LSZbAowo",
			"enabled": true
		},
		{
			"key": "token_connect_manager_pshahcopmanag2",
			"value": "eyJhbGciOiJIUzI1NiIsInR5cCI6IkpXVCJ9.eyJodHRwczovL3RvcGNvZGVyLWRldi5jb20vcm9sZXMiOlsiQnVzaW5lc3MgVXNlciIsIlRvcGNvZGVyIFVzZXIiLCJDb25uZWN0IENvcGlsb3QgTWFuYWdlciIsIkNvbm5lY3QgTWFuYWdlciJdLCJodHRwczovL3RvcGNvZGVyLWRldi5jb20vdXNlcklkIjoiODg3NzQ0ODkiLCJodHRwczovL3RvcGNvZGVyLWRldi5jb20vaGFuZGxlIjoicHNoYWhjb3BtYW5hZzIiLCJodHRwczovL3RvcGNvZGVyLWRldi5jb20vdXNlcl9pZCI6ImF1dGgwfDg4Nzc0NDg5IiwiaHR0cHM6Ly90b3Bjb2Rlci1kZXYuY29tL3Rjc3NvIjoiODg3NzQ0ODl8ODdhZDNiNjNiZGZjMmYyNjczNGJiMDIzMTM2YWEzM2NhYWY5MzdiNzdhZmQyYjE3YzljMWY3ZWVkZWI4IiwiaHR0cHM6Ly90b3Bjb2Rlci1kZXYuY29tL2FjdGl2ZSI6dHJ1ZSwibmlja25hbWUiOiJwc2hhaGNvcG1hbmFnMiIsIm5hbWUiOiJtYXhjZWVtK3RjK3BzaGFoY29wbWFuYWcyQGdtYWlsLmNvbSIsInBpY3R1cmUiOiJodHRwczovL3MuZ3JhdmF0YXIuY29tL2F2YXRhci8wZDY1NWNlZDM4NTFiM2JmY2I1Y2Y3Y2U3NjY0ODQwNj9zPTQ4MCZyPXBnJmQ9aHR0cHMlM0ElMkYlMkZjZG4uYXV0aDAuY29tJTJGYXZhdGFycyUyRm1hLnBuZyIsInVwZGF0ZWRfYXQiOiIyMDIxLTAxLTAyVDEyOjM3OjAxLjE2MFoiLCJlbWFpbCI6Im1heGNlZW0rdGMrcHNoYWhjb3BtYW5hZzJAZ21haWwuY29tIiwiZW1haWxfdmVyaWZpZWQiOnRydWUsImlzcyI6Imh0dHBzOi8vYXV0aC50b3Bjb2Rlci1kZXYuY29tLyIsInN1YiI6ImF1dGgwfDg4Nzc0NDg5IiwiYXVkIjoiQlhXWFVXbmlsVlVQZE4wMXQyU2UyOVR3MlpZTkdadkgiLCJpYXQiOjE2MDk1OTEwMjQsImV4cCI6MjE0NzQ4MzY0OCwibm9uY2UiOiJaVmhCV1dKbU5GbFlOa0pGU0ZWSU9VSkZTbFIrYkhoVVVEYzJmak41UkVWcFFuWkRWSFZUVlVKU1RRPT0ifQ.G-wrxaqoRH9GQS9cjqX93nRoH91tn-wPW1j_MA42lCY",
			"enabled": true
		},
		{
			"key": "token_member_tester1234",
			"value": "eyJhbGciOiJIUzI1NiIsInR5cCI6IkpXVCJ9.eyJodHRwczovL3RvcGNvZGVyLWRldi5jb20vcm9sZXMiOlsiVG9wY29kZXIgVXNlciJdLCJodHRwczovL3RvcGNvZGVyLWRldi5jb20vdXNlcklkIjoiNDAxNTkwOTciLCJodHRwczovL3RvcGNvZGVyLWRldi5jb20vaGFuZGxlIjoidGVzdGVyMTIzNCIsImh0dHBzOi8vdG9wY29kZXItZGV2LmNvbS91c2VyX2lkIjoiYXV0aDB8NDAxNTkwOTciLCJodHRwczovL3RvcGNvZGVyLWRldi5jb20vdGNzc28iOiI0MDE1OTA5N3xhYjZhMTlkYThhZTdjMDY0MjVhMzNmYTMzMTkwNWI2MjIyZTY3ZDQ2MWY5MzEzZjNlZTNjODI2NWZkOWMxNWYiLCJodHRwczovL3RvcGNvZGVyLWRldi5jb20vYWN0aXZlIjp0cnVlLCJuaWNrbmFtZSI6InRlc3RlcjEyMzQiLCJuYW1lIjoic2F0aHlhLmpheWFiYWxAZ21haWwuY29tIiwicGljdHVyZSI6Imh0dHBzOi8vcy5ncmF2YXRhci5jb20vYXZhdGFyLzg1NDNjMGI0OTAyODZmMjViOTgyZTc0ZDlkZjM3MzU4P3M9NDgwJnI9cGcmZD1odHRwcyUzQSUyRiUyRmNkbi5hdXRoMC5jb20lMkZhdmF0YXJzJTJGc2EucG5nIiwidXBkYXRlZF9hdCI6IjIwMjAtMTItMjFUMTE6MDQ6MTkuODg2WiIsImVtYWlsIjoic2F0aHlhLmpheWFiYWxAZ21haWwuY29tIiwiZW1haWxfdmVyaWZpZWQiOnRydWUsImlzcyI6Imh0dHBzOi8vYXV0aC50b3Bjb2Rlci1kZXYuY29tLyIsInN1YiI6ImF1dGgwfDQwMTU5MDk3IiwiYXVkIjoiQlhXWFVXbmlsVlVQZE4wMXQyU2UyOVR3MlpZTkdadkgiLCJpYXQiOjE2MDg1NDg2NjEsImV4cCI6MjE0NzQ4MzY0OCwibm9uY2UiOiJTVlowTVhwTlRqTkVUSFJQTkZNeU9HdG9SazFLUlhNMlVsTm1iM0ptVTBkRmJrSk9lVlp2TlM1MGVBPT0ifQ.l_SqklfrEJBBdxEw1R0mszRhY8jZMAUOvUh_mpyihkM",
			"enabled": true
		},
		{
			"key": "token_userId_not_exist",
			"value": "eyJhbGciOiJIUzI1NiIsInR5cCI6IkpXVCIsImtpZCI6Ik5VSkZORGd4UlRVME5EWTBOVVkzTlRkR05qTXlRamxETmpOQk5UYzVRVUV3UlRFeU56TTJRUSJ9.eyJodHRwczovL3RvcGNvZGVyLWRldi5jb20vcm9sZXMiOlsiVG9wY29kZXIgVXNlciIsImNvcGlsb3QiLCJDb25uZWN0IE1hbmFnZXIiLCJib29raW5nbWFuYWdlciIsInUtYmFobiJdLCJodHRwczovL3RvcGNvZGVyLWRldi5jb20vdXNlcklkIjoibm90X2V4aXN0IiwiaHR0cHM6Ly90b3Bjb2Rlci1kZXYuY29tL2hhbmRsZSI6InBzaGFoX21hbmFnZXIiLCJodHRwczovL3RvcGNvZGVyLWRldi5jb20vdXNlcl9pZCI6ImF1dGgwfDQwMTUyODU2IiwiaHR0cHM6Ly90b3Bjb2Rlci1kZXYuY29tL3Rjc3NvIjoiNDAxNTI4NTZ8ODEzNGY0OGViZTExYTg0OGEzNzU5ZTVlZjllOTJmMjE0NjkyZTIxMTMwNDBjODJiNWQ4ZjU4MWM2ZGZjY2M4OCIsImh0dHBzOi8vdG9wY29kZXItZGV2LmNvbS9hY3RpdmUiOnRydWUsIm5pY2tuYW1lIjoicHNoYWhfbWFuYWdlciIsIm5hbWUiOiJ2aWthcy5hZ2Fyd2FsK3BzaGFoX21hbmFnZXJAdG9wY29kZXIuY29tIiwicGljdHVyZSI6Imh0dHBzOi8vcy5ncmF2YXRhci5jb20vYXZhdGFyLzkyYWZiMmYwZWQ1MmZkZmFlMWYzNzEwMjFhZTY1MDEzP3M9NDgwJnI9cGcmZD1odHRwcyUzQSUyRiUyRmNkbi5hdXRoMC5jb20lMkZhdmF0YXJzJTJGdmkucG5nIiwidXBkYXRlZF9hdCI6IjIwMjAtMTAtMjRUMDg6Mjg6MjQuMTg0WiIsImVtYWlsIjoidmlrYXMuYWdhcndhbCtwc2hhaF9tYW5hZ2VyQHRvcGNvZGVyLmNvbSIsImVtYWlsX3ZlcmlmaWVkIjp0cnVlLCJpc3MiOiJodHRwczovL2F1dGgudG9wY29kZXItZGV2LmNvbS8iLCJzdWIiOiJhdXRoMHw0MDE1Mjg1NiIsImF1ZCI6IkJYV1hVV25pbFZVUGROMDF0MlNlMjlUdzJaWU5HWnZIIiwiaWF0IjoxNjAzNTQzMzM4LCJleHAiOjMzMTYwNDUyNzM4LCJub25jZSI6IlIxQTJjell1VlRabWJqWkhSRzkyVmw5RFNVSjZVbGx2UVhjM1JIaDVTM1pXZFdaRGNETlhNRVoxWHc9PSJ9.411P_6dTLAJ8TuwdUeyo9Pggzmmtjv37trsvK7ydWns",
			"enabled": true
		},
		{
			"key": "token_m2m_create_job",
			"value": "eyJhbGciOiJIUzI1NiIsInR5cCI6IkpXVCJ9.eyJpc3MiOiJodHRwczovL3RvcGNvZGVyLWRldi5hdXRoMC5jb20vIiwic3ViIjoiZW5qdzE4MTBlRHozWFR3U08yUm4yWTljUVRyc3BuM0JAY2xpZW50cyIsImF1ZCI6Imh0dHBzOi8vbTJtLnRvcGNvZGVyLWRldi5jb20vIiwiaWF0IjoxNTUwOTA2Mzg4LCJleHAiOjIxNDc0ODM2NDgsImF6cCI6ImVuancxODEwZUR6M1hUd1NPMlJuMlk5Y1FUcnNwbjNCIiwic2NvcGUiOiJjcmVhdGU6dGFhcy1qb2JzIiwiZ3R5IjoiY2xpZW50LWNyZWRlbnRpYWxzIn0.m-tHt9ABFj5KqzWYbLNxufVL4QvNw_y4j7w-Pj9l5_E",
			"enabled": true
		},
		{
			"key": "token_m2m_read_job",
			"value": "eyJhbGciOiJIUzI1NiIsInR5cCI6IkpXVCJ9.eyJpc3MiOiJodHRwczovL3RvcGNvZGVyLWRldi5hdXRoMC5jb20vIiwic3ViIjoiZW5qdzE4MTBlRHozWFR3U08yUm4yWTljUVRyc3BuM0JAY2xpZW50cyIsImF1ZCI6Imh0dHBzOi8vbTJtLnRvcGNvZGVyLWRldi5jb20vIiwiaWF0IjoxNTUwOTA2Mzg4LCJleHAiOjIxNDc0ODM2NDgsImF6cCI6ImVuancxODEwZUR6M1hUd1NPMlJuMlk5Y1FUcnNwbjNCIiwic2NvcGUiOiJyZWFkOnRhYXMtam9icyIsImd0eSI6ImNsaWVudC1jcmVkZW50aWFscyJ9.l4fH_SGhhbP8kcQoOJhhQW0eRGwC3wIwuj0_7XGj7Ac",
			"enabled": true
		},
		{
			"key": "token_m2m_update_job",
			"value": "eyJhbGciOiJIUzI1NiIsInR5cCI6IkpXVCJ9.eyJpc3MiOiJodHRwczovL3RvcGNvZGVyLWRldi5hdXRoMC5jb20vIiwic3ViIjoiZW5qdzE4MTBlRHozWFR3U08yUm4yWTljUVRyc3BuM0JAY2xpZW50cyIsImF1ZCI6Imh0dHBzOi8vbTJtLnRvcGNvZGVyLWRldi5jb20vIiwiaWF0IjoxNTUwOTA2Mzg4LCJleHAiOjIxNDc0ODM2NDgsImF6cCI6ImVuancxODEwZUR6M1hUd1NPMlJuMlk5Y1FUcnNwbjNCIiwic2NvcGUiOiJ1cGRhdGU6dGFhcy1qb2JzIiwiZ3R5IjoiY2xpZW50LWNyZWRlbnRpYWxzIn0.AM9C6kPZmtQVN-6GtbKeMIiQIZqRk5nOcPuciClZKdY",
			"enabled": true
		},
		{
			"key": "token_m2m_delete_job",
			"value": "eyJhbGciOiJIUzI1NiIsInR5cCI6IkpXVCJ9.eyJpc3MiOiJodHRwczovL3RvcGNvZGVyLWRldi5hdXRoMC5jb20vIiwic3ViIjoiZW5qdzE4MTBlRHozWFR3U08yUm4yWTljUVRyc3BuM0JAY2xpZW50cyIsImF1ZCI6Imh0dHBzOi8vbTJtLnRvcGNvZGVyLWRldi5jb20vIiwiaWF0IjoxNTUwOTA2Mzg4LCJleHAiOjIxNDc0ODM2NDgsImF6cCI6ImVuancxODEwZUR6M1hUd1NPMlJuMlk5Y1FUcnNwbjNCIiwic2NvcGUiOiJkZWxldGU6dGFhcy1qb2JzIiwiZ3R5IjoiY2xpZW50LWNyZWRlbnRpYWxzIn0.j5YIG2xpirJaXyDRMPoGa8Y_vTCiwxi1qRQfhF2MQpA",
			"enabled": true
		},
		{
			"key": "token_m2m_all_job",
			"value": "eyJhbGciOiJIUzI1NiIsInR5cCI6IkpXVCJ9.eyJpc3MiOiJodHRwczovL3RvcGNvZGVyLWRldi5hdXRoMC5jb20vIiwic3ViIjoiZW5qdzE4MTBlRHozWFR3U08yUm4yWTljUVRyc3BuM0JAY2xpZW50cyIsImF1ZCI6Imh0dHBzOi8vbTJtLnRvcGNvZGVyLWRldi5jb20vIiwiaWF0IjoxNTUwOTA2Mzg4LCJleHAiOjIxNDc0ODM2NDgsImF6cCI6ImVuancxODEwZUR6M1hUd1NPMlJuMlk5Y1FUcnNwbjNCIiwic2NvcGUiOiJhbGw6dGFhcy1qb2JzIiwiZ3R5IjoiY2xpZW50LWNyZWRlbnRpYWxzIn0.YqhP6JHGu1L4yQ_uAH8_Am29MaZ5fUvZgCk9GjqRDl8",
			"enabled": true
		},
		{
			"key": "token_m2m_create_job_candidate",
			"value": "eyJhbGciOiJIUzI1NiIsInR5cCI6IkpXVCJ9.eyJpc3MiOiJodHRwczovL3RvcGNvZGVyLWRldi5hdXRoMC5jb20vIiwic3ViIjoiZW5qdzE4MTBlRHozWFR3U08yUm4yWTljUVRyc3BuM0JAY2xpZW50cyIsImF1ZCI6Imh0dHBzOi8vbTJtLnRvcGNvZGVyLWRldi5jb20vIiwiaWF0IjoxNTUwOTA2Mzg4LCJleHAiOjIxNDc0ODM2NDgsImF6cCI6ImVuancxODEwZUR6M1hUd1NPMlJuMlk5Y1FUcnNwbjNCIiwic2NvcGUiOiJjcmVhdGU6dGFhcy1qb2JDYW5kaWRhdGVzIiwiZ3R5IjoiY2xpZW50LWNyZWRlbnRpYWxzIn0.SXQY7145ceuDQd8YPAv4ePyaF1JRnHtVGy1kIhzCfPk",
			"enabled": true
		},
		{
			"key": "token_m2m_read_job_candidate",
			"value": "eyJhbGciOiJIUzI1NiIsInR5cCI6IkpXVCJ9.eyJpc3MiOiJodHRwczovL3RvcGNvZGVyLWRldi5hdXRoMC5jb20vIiwic3ViIjoiZW5qdzE4MTBlRHozWFR3U08yUm4yWTljUVRyc3BuM0JAY2xpZW50cyIsImF1ZCI6Imh0dHBzOi8vbTJtLnRvcGNvZGVyLWRldi5jb20vIiwiaWF0IjoxNTUwOTA2Mzg4LCJleHAiOjIxNDc0ODM2NDgsImF6cCI6ImVuancxODEwZUR6M1hUd1NPMlJuMlk5Y1FUcnNwbjNCIiwic2NvcGUiOiJyZWFkOnRhYXMtam9iQ2FuZGlkYXRlcyIsImd0eSI6ImNsaWVudC1jcmVkZW50aWFscyJ9.N-5rUvF8gKHqs3rSCjlbsa6GJ9SPgJ66ZQlGYuImQXQ",
			"enabled": true
		},
		{
			"key": "token_m2m_update_job_candidate",
			"value": "eyJhbGciOiJIUzI1NiIsInR5cCI6IkpXVCJ9.eyJpc3MiOiJodHRwczovL3RvcGNvZGVyLWRldi5hdXRoMC5jb20vIiwic3ViIjoiZW5qdzE4MTBlRHozWFR3U08yUm4yWTljUVRyc3BuM0JAY2xpZW50cyIsImF1ZCI6Imh0dHBzOi8vbTJtLnRvcGNvZGVyLWRldi5jb20vIiwiaWF0IjoxNTUwOTA2Mzg4LCJleHAiOjIxNDc0ODM2NDgsImF6cCI6ImVuancxODEwZUR6M1hUd1NPMlJuMlk5Y1FUcnNwbjNCIiwic2NvcGUiOiJ1cGRhdGU6dGFhcy1qb2JDYW5kaWRhdGVzIiwiZ3R5IjoiY2xpZW50LWNyZWRlbnRpYWxzIn0.5UXD6hTkx2Iz-LRvz2uGkA85lLJfWeyBksxCpO7Zj-0",
			"enabled": true
		},
		{
			"key": "token_m2m_delete_job_candidate",
			"value": "eyJhbGciOiJIUzI1NiIsInR5cCI6IkpXVCJ9.eyJpc3MiOiJodHRwczovL3RvcGNvZGVyLWRldi5hdXRoMC5jb20vIiwic3ViIjoiZW5qdzE4MTBlRHozWFR3U08yUm4yWTljUVRyc3BuM0JAY2xpZW50cyIsImF1ZCI6Imh0dHBzOi8vbTJtLnRvcGNvZGVyLWRldi5jb20vIiwiaWF0IjoxNTUwOTA2Mzg4LCJleHAiOjIxNDc0ODM2NDgsImF6cCI6ImVuancxODEwZUR6M1hUd1NPMlJuMlk5Y1FUcnNwbjNCIiwic2NvcGUiOiJkZWxldGU6dGFhcy1qb2JDYW5kaWRhdGVzIiwiZ3R5IjoiY2xpZW50LWNyZWRlbnRpYWxzIn0.BquDCL94jRFceLlwEAIGm7oHiVG3GPE-xdNbVh7lX9Y",
			"enabled": true
		},
		{
			"key": "token_m2m_all_job_candidate",
			"value": "eyJhbGciOiJIUzI1NiIsInR5cCI6IkpXVCJ9.eyJpc3MiOiJodHRwczovL3RvcGNvZGVyLWRldi5hdXRoMC5jb20vIiwic3ViIjoiZW5qdzE4MTBlRHozWFR3U08yUm4yWTljUVRyc3BuM0JAY2xpZW50cyIsImF1ZCI6Imh0dHBzOi8vbTJtLnRvcGNvZGVyLWRldi5jb20vIiwiaWF0IjoxNTUwOTA2Mzg4LCJleHAiOjIxNDc0ODM2NDgsImF6cCI6ImVuancxODEwZUR6M1hUd1NPMlJuMlk5Y1FUcnNwbjNCIiwic2NvcGUiOiJhbGw6dGFhcy1qb2JDYW5kaWRhdGVzIiwiZ3R5IjoiY2xpZW50LWNyZWRlbnRpYWxzIn0.b1ScJHn574-WqhAyFXkc5-bSp3xiZuVzPGm0W1dOVlM",
			"enabled": true
		},
		{
			"key": "token_m2m_create_resource_booking",
			"value": "eyJhbGciOiJIUzI1NiIsInR5cCI6IkpXVCJ9.eyJpc3MiOiJodHRwczovL3RvcGNvZGVyLWRldi5hdXRoMC5jb20vIiwic3ViIjoiZW5qdzE4MTBlRHozWFR3U08yUm4yWTljUVRyc3BuM0JAY2xpZW50cyIsImF1ZCI6Imh0dHBzOi8vbTJtLnRvcGNvZGVyLWRldi5jb20vIiwiaWF0IjoxNTUwOTA2Mzg4LCJleHAiOjIxNDc0ODM2NDgsImF6cCI6ImVuancxODEwZUR6M1hUd1NPMlJuMlk5Y1FUcnNwbjNCIiwic2NvcGUiOiJjcmVhdGU6dGFhcy1yZXNvdXJjZUJvb2tpbmdzIiwiZ3R5IjoiY2xpZW50LWNyZWRlbnRpYWxzIn0.mE4x9DtPvjVKCib3S9qykmwAr1NsloT0ozQVOPcSdMU",
			"enabled": true
		},
		{
			"key": "token_m2m_read_resource_booking",
			"value": "eyJhbGciOiJIUzI1NiIsInR5cCI6IkpXVCJ9.eyJpc3MiOiJodHRwczovL3RvcGNvZGVyLWRldi5hdXRoMC5jb20vIiwic3ViIjoiZW5qdzE4MTBlRHozWFR3U08yUm4yWTljUVRyc3BuM0JAY2xpZW50cyIsImF1ZCI6Imh0dHBzOi8vbTJtLnRvcGNvZGVyLWRldi5jb20vIiwiaWF0IjoxNTUwOTA2Mzg4LCJleHAiOjIxNDc0ODM2NDgsImF6cCI6ImVuancxODEwZUR6M1hUd1NPMlJuMlk5Y1FUcnNwbjNCIiwic2NvcGUiOiJyZWFkOnRhYXMtcmVzb3VyY2VCb29raW5ncyIsImd0eSI6ImNsaWVudC1jcmVkZW50aWFscyJ9.tQEMwMS7z7S1q_9vyVCvhlKKRInZ4U21KdE1lQIenjo",
			"enabled": true
		},
		{
			"key": "token_m2m_update_resource_booking",
			"value": "eyJhbGciOiJIUzI1NiIsInR5cCI6IkpXVCJ9.eyJpc3MiOiJodHRwczovL3RvcGNvZGVyLWRldi5hdXRoMC5jb20vIiwic3ViIjoiZW5qdzE4MTBlRHozWFR3U08yUm4yWTljUVRyc3BuM0JAY2xpZW50cyIsImF1ZCI6Imh0dHBzOi8vbTJtLnRvcGNvZGVyLWRldi5jb20vIiwiaWF0IjoxNTUwOTA2Mzg4LCJleHAiOjIxNDc0ODM2NDgsImF6cCI6ImVuancxODEwZUR6M1hUd1NPMlJuMlk5Y1FUcnNwbjNCIiwic2NvcGUiOiJ1cGRhdGU6dGFhcy1yZXNvdXJjZUJvb2tpbmdzIiwiZ3R5IjoiY2xpZW50LWNyZWRlbnRpYWxzIn0.OPN89qGvuvRv2A8CAWPEx_pVCWw0MXlkUuKFbaqnF2I",
			"enabled": true
		},
		{
			"key": "token_m2m_delete_resource_booking",
			"value": "eyJhbGciOiJIUzI1NiIsInR5cCI6IkpXVCJ9.eyJpc3MiOiJodHRwczovL3RvcGNvZGVyLWRldi5hdXRoMC5jb20vIiwic3ViIjoiZW5qdzE4MTBlRHozWFR3U08yUm4yWTljUVRyc3BuM0JAY2xpZW50cyIsImF1ZCI6Imh0dHBzOi8vbTJtLnRvcGNvZGVyLWRldi5jb20vIiwiaWF0IjoxNTUwOTA2Mzg4LCJleHAiOjIxNDc0ODM2NDgsImF6cCI6ImVuancxODEwZUR6M1hUd1NPMlJuMlk5Y1FUcnNwbjNCIiwic2NvcGUiOiJkZWxldGU6dGFhcy1yZXNvdXJjZUJvb2tpbmdzIiwiZ3R5IjoiY2xpZW50LWNyZWRlbnRpYWxzIn0.mzQw4hYQKQGu6Q1UIN202pk_aHYEy4DioLbrm37eG48",
			"enabled": true
		},
		{
			"key": "token_m2m_all_resource_booking",
			"value": "eyJhbGciOiJIUzI1NiIsInR5cCI6IkpXVCJ9.eyJpc3MiOiJodHRwczovL3RvcGNvZGVyLWRldi5hdXRoMC5jb20vIiwic3ViIjoiZW5qdzE4MTBlRHozWFR3U08yUm4yWTljUVRyc3BuM0JAY2xpZW50cyIsImF1ZCI6Imh0dHBzOi8vbTJtLnRvcGNvZGVyLWRldi5jb20vIiwiaWF0IjoxNTUwOTA2Mzg4LCJleHAiOjIxNDc0ODM2NDgsImF6cCI6ImVuancxODEwZUR6M1hUd1NPMlJuMlk5Y1FUcnNwbjNCIiwic2NvcGUiOiJhbGw6dGFhcy1yZXNvdXJjZUJvb2tpbmdzIiwiZ3R5IjoiY2xpZW50LWNyZWRlbnRpYWxzIn0.ErIUp7EQejnNRLUj8we7rRiZg7KVqxaFSW9WboPmt5w",
			"enabled": true
		},
		{
			"key": "token_m2m_read_taas_team",
			"value": "eyJhbGciOiJIUzI1NiIsInR5cCI6IkpXVCJ9.eyJpc3MiOiJodHRwczovL3RvcGNvZGVyLWRldi5hdXRoMC5jb20vIiwic3ViIjoiZW5qdzE4MTBlRHozWFR3U08yUm4yWTljUVRyc3BuM0JAY2xpZW50cyIsImF1ZCI6Imh0dHBzOi8vbTJtLnRvcGNvZGVyLWRldi5jb20vIiwiaWF0IjoxNTUwOTA2Mzg4LCJleHAiOjIxNDc0ODM2NDgsImF6cCI6ImVuancxODEwZUR6M1hUd1NPMlJuMlk5Y1FUcnNwbjNCIiwic2NvcGUiOiJyZWFkOnRhYXMtdGVhbXMiLCJndHkiOiJjbGllbnQtY3JlZGVudGlhbHMifQ.LKd9krhA2ErAMPqLR6dEeWPG0u0JedsysrkZwvAVSMs",
			"enabled": true
		},
		{
			"key": "projectId",
			"value": "111",
			"enabled": true
		},
		{
			"key": "project_id_16718",
			"value": "16718",
			"enabled": true
		},
		{
			"key": "project_id_16843",
			"value": "16843",
			"enabled": true
		},
		{
			"key": "project_id_17234",
			"value": "17234",
			"enabled": true
		},
		{
			"key": "jobId",
			"value": "",
			"enabled": true
		},
		{
			"key": "jobIdCreatedByM2M",
			"value": "",
			"enabled": true
		},
		{
			"key": "jobIdCreatedByMember",
			"value": "",
			"enabled": true
		},
		{
			"key": "jobCandidateId",
			"value": "",
			"enabled": true
		},
		{
			"key": "jobCandidateIdCreatedByM2M",
			"value": "",
			"enabled": true
		},
		{
			"key": "resourceBookingId",
			"value": "",
			"enabled": true
		},
		{
			"key": "resourceBookingIdCreatedByM2M",
			"value": "",
			"enabled": true
		},
		{
			"key": "workPeriodId",
			"value": "",
			"enabled": true
		},
		{
			"key": "workPeriodIdCreatedByM2M",
			"value": "",
			"enabled": true
		},
		{
			"key": "token_m2m_create_work_period",
			"value": "eyJhbGciOiJIUzI1NiIsInR5cCI6IkpXVCJ9.eyJpc3MiOiJodHRwczovL3RvcGNvZGVyLWRldi5hdXRoMC5jb20vIiwic3ViIjoiZW5qdzE4MTBlRHozWFR3U08yUm4yWTljUVRyc3BuM0JAY2xpZW50cyIsImF1ZCI6Imh0dHBzOi8vbTJtLnRvcGNvZGVyLWRldi5jb20vIiwiaWF0IjoxNTUwOTA2Mzg4LCJleHAiOjIxNDc0ODM2NDgsImF6cCI6ImVuancxODEwZUR6M1hUd1NPMlJuMlk5Y1FUcnNwbjNCIiwic2NvcGUiOiJjcmVhdGU6dGFhcy13b3JrUGVyaW9kcyIsImd0eSI6ImNsaWVudC1jcmVkZW50aWFscyJ9.tgKxTrlI8bu6CVFk4-kFB1gKHL-L6X8akKYYREjZiSE",
			"enabled": true
		},
		{
			"key": "token_m2m_read_work_period",
			"value": "eyJhbGciOiJIUzI1NiIsInR5cCI6IkpXVCJ9.eyJpc3MiOiJodHRwczovL3RvcGNvZGVyLWRldi5hdXRoMC5jb20vIiwic3ViIjoiZW5qdzE4MTBlRHozWFR3U08yUm4yWTljUVRyc3BuM0JAY2xpZW50cyIsImF1ZCI6Imh0dHBzOi8vbTJtLnRvcGNvZGVyLWRldi5jb20vIiwiaWF0IjoxNTUwOTA2Mzg4LCJleHAiOjIxNDc0ODM2NDgsImF6cCI6ImVuancxODEwZUR6M1hUd1NPMlJuMlk5Y1FUcnNwbjNCIiwic2NvcGUiOiJyZWFkOnRhYXMtd29ya1BlcmlvZHMiLCJndHkiOiJjbGllbnQtY3JlZGVudGlhbHMifQ.y0-mysWkSf6YnUw9jKhxzg65ngPWNhfXzGQGCVWhXrk",
			"enabled": true
		},
		{
			"key": "token_m2m_read_work_period_and_payment",
			"value": "eyJhbGciOiJIUzI1NiIsInR5cCI6IkpXVCJ9.eyJpc3MiOiJodHRwczovL3RvcGNvZGVyLWRldi5hdXRoMC5jb20vIiwic3ViIjoiZW5qdzE4MTBlRHozWFR3U08yUm4yWTljUVRyc3BuM0JAY2xpZW50cyIsImF1ZCI6Imh0dHBzOi8vbTJtLnRvcGNvZGVyLWRldi5jb20vIiwiaWF0IjoxNTUwOTA2Mzg4LCJleHAiOjIxNDc0ODM2NDgsImF6cCI6ImVuancxODEwZUR6M1hUd1NPMlJuMlk5Y1FUcnNwbjNCIiwic2NvcGUiOiJyZWFkOnRhYXMtd29ya1BlcmlvZHMgcmVhZDp0YWFzLXdvcmtQZXJpb2RQYXltZW50cyIsImd0eSI6ImNsaWVudC1jcmVkZW50aWFscyJ9.9BEieQDP5totqvwriBozy8cgFQRiLXQ6xA6IJT9SD8s",
			"enabled": true
		},
		{
			"key": "token_m2m_update_work_period",
			"value": "eyJhbGciOiJIUzI1NiIsInR5cCI6IkpXVCJ9.eyJpc3MiOiJodHRwczovL3RvcGNvZGVyLWRldi5hdXRoMC5jb20vIiwic3ViIjoiZW5qdzE4MTBlRHozWFR3U08yUm4yWTljUVRyc3BuM0JAY2xpZW50cyIsImF1ZCI6Imh0dHBzOi8vbTJtLnRvcGNvZGVyLWRldi5jb20vIiwiaWF0IjoxNTUwOTA2Mzg4LCJleHAiOjIxNDc0ODM2NDgsImF6cCI6ImVuancxODEwZUR6M1hUd1NPMlJuMlk5Y1FUcnNwbjNCIiwic2NvcGUiOiJ1cGRhdGU6dGFhcy13b3JrUGVyaW9kcyIsImd0eSI6ImNsaWVudC1jcmVkZW50aWFscyJ9.TU4vUcrQylzIyB6hDMqqC5NucpDSRMHWd-PZ6uW_lEc",
			"enabled": true
		},
		{
			"key": "token_m2m_delete_work_period",
			"value": "eyJhbGciOiJIUzI1NiIsInR5cCI6IkpXVCJ9.eyJpc3MiOiJodHRwczovL3RvcGNvZGVyLWRldi5hdXRoMC5jb20vIiwic3ViIjoiZW5qdzE4MTBlRHozWFR3U08yUm4yWTljUVRyc3BuM0JAY2xpZW50cyIsImF1ZCI6Imh0dHBzOi8vbTJtLnRvcGNvZGVyLWRldi5jb20vIiwiaWF0IjoxNTUwOTA2Mzg4LCJleHAiOjIxNDc0ODM2NDgsImF6cCI6ImVuancxODEwZUR6M1hUd1NPMlJuMlk5Y1FUcnNwbjNCIiwic2NvcGUiOiJkZWxldGU6dGFhcy13b3JrUGVyaW9kcyIsImd0eSI6ImNsaWVudC1jcmVkZW50aWFscyJ9.gKWTDiVYowiTgUV9n4z2O9W-BksDgVThALR-pZ8szyY",
			"enabled": true
		},
		{
			"key": "token_m2m_all_work_period",
			"value": "eyJhbGciOiJIUzI1NiIsInR5cCI6IkpXVCJ9.eyJpc3MiOiJodHRwczovL3RvcGNvZGVyLWRldi5hdXRoMC5jb20vIiwic3ViIjoiZW5qdzE4MTBlRHozWFR3U08yUm4yWTljUVRyc3BuM0JAY2xpZW50cyIsImF1ZCI6Imh0dHBzOi8vbTJtLnRvcGNvZGVyLWRldi5jb20vIiwiaWF0IjoxNTUwOTA2Mzg4LCJleHAiOjIxNDc0ODM2NDgsImF6cCI6ImVuancxODEwZUR6M1hUd1NPMlJuMlk5Y1FUcnNwbjNCIiwic2NvcGUiOiJhbGw6dGFhcy13b3JrUGVyaW9kcyIsImd0eSI6ImNsaWVudC1jcmVkZW50aWFscyJ9.0gEgjGsG4ftTOlfN1bTZQXw3YIvxBiCGJEBzD0bmyUE",
			"enabled": true
		},
		{
			"key": "token_m2m_all_work_period_and_payment",
			"value": "eyJhbGciOiJIUzI1NiIsInR5cCI6IkpXVCJ9.eyJpc3MiOiJodHRwczovL3RvcGNvZGVyLWRldi5hdXRoMC5jb20vIiwic3ViIjoiZW5qdzE4MTBlRHozWFR3U08yUm4yWTljUVRyc3BuM0JAY2xpZW50cyIsImF1ZCI6Imh0dHBzOi8vbTJtLnRvcGNvZGVyLWRldi5jb20vIiwiaWF0IjoxNTUwOTA2Mzg4LCJleHAiOjIxNDc0ODM2NDgsImF6cCI6ImVuancxODEwZUR6M1hUd1NPMlJuMlk5Y1FUcnNwbjNCIiwic2NvcGUiOiJhbGw6dGFhcy13b3JrUGVyaW9kcyBhbGw6dGFhcy13b3JrUGVyaW9kUGF5bWVudHMiLCJndHkiOiJjbGllbnQtY3JlZGVudGlhbHMifQ.3y9Rij_PH5V9DgX5SxMKN6_RaxtbpDGPz-rTbzdVM4Q",
			"enabled": true
		},
		{
			"key": "token_m2m_create_work_period_payment",
			"value": "eyJhbGciOiJIUzI1NiIsInR5cCI6IkpXVCJ9.eyJpc3MiOiJodHRwczovL3RvcGNvZGVyLWRldi5hdXRoMC5jb20vIiwic3ViIjoiZW5qdzE4MTBlRHozWFR3U08yUm4yWTljUVRyc3BuM0JAY2xpZW50cyIsImF1ZCI6Imh0dHBzOi8vbTJtLnRvcGNvZGVyLWRldi5jb20vIiwiaWF0IjoxNTUwOTA2Mzg4LCJleHAiOjIxNDc0ODM2NDgsImF6cCI6ImVuancxODEwZUR6M1hUd1NPMlJuMlk5Y1FUcnNwbjNCIiwic2NvcGUiOiJjcmVhdGU6dGFhcy13b3JrUGVyaW9kUGF5bWVudHMiLCJndHkiOiJjbGllbnQtY3JlZGVudGlhbHMifQ.9XELn_QXS6zk8XEvusiIe42xddUO29oW0QbqljOlj18",
			"enabled": true
		},
		{
			"key": "token_m2m_read_work_period_payment",
			"value": "eyJhbGciOiJIUzI1NiIsInR5cCI6IkpXVCJ9.eyJpc3MiOiJodHRwczovL3RvcGNvZGVyLWRldi5hdXRoMC5jb20vIiwic3ViIjoiZW5qdzE4MTBlRHozWFR3U08yUm4yWTljUVRyc3BuM0JAY2xpZW50cyIsImF1ZCI6Imh0dHBzOi8vbTJtLnRvcGNvZGVyLWRldi5jb20vIiwiaWF0IjoxNTUwOTA2Mzg4LCJleHAiOjIxNDc0ODM2NDgsImF6cCI6ImVuancxODEwZUR6M1hUd1NPMlJuMlk5Y1FUcnNwbjNCIiwic2NvcGUiOiJyZWFkOnRhYXMtd29ya1BlcmlvZFBheW1lbnRzIiwiZ3R5IjoiY2xpZW50LWNyZWRlbnRpYWxzIn0.5mFoV4Lg49AuEpteoVLffgyT8Gwgp_YaOvBjfUKjK_4",
			"enabled": true
		},
		{
			"key": "token_m2m_update_work_period_payment",
			"value": "eyJhbGciOiJIUzI1NiIsInR5cCI6IkpXVCJ9.eyJpc3MiOiJodHRwczovL3RvcGNvZGVyLWRldi5hdXRoMC5jb20vIiwic3ViIjoiZW5qdzE4MTBlRHozWFR3U08yUm4yWTljUVRyc3BuM0JAY2xpZW50cyIsImF1ZCI6Imh0dHBzOi8vbTJtLnRvcGNvZGVyLWRldi5jb20vIiwiaWF0IjoxNTUwOTA2Mzg4LCJleHAiOjIxNDc0ODM2NDgsImF6cCI6ImVuancxODEwZUR6M1hUd1NPMlJuMlk5Y1FUcnNwbjNCIiwic2NvcGUiOiJ1cGRhdGU6dGFhcy13b3JrUGVyaW9kUGF5bWVudHMiLCJndHkiOiJjbGllbnQtY3JlZGVudGlhbHMifQ.-J0_bWiOoUOWY7rHrx5ETjvXZLzXp77PR8ErehA_y50",
			"enabled": true
		},
		{
			"key": "token_m2m_all_work_period_payment",
			"value": "eyJhbGciOiJIUzI1NiIsInR5cCI6IkpXVCJ9.eyJpc3MiOiJodHRwczovL3RvcGNvZGVyLWRldi5hdXRoMC5jb20vIiwic3ViIjoiZW5qdzE4MTBlRHozWFR3U08yUm4yWTljUVRyc3BuM0JAY2xpZW50cyIsImF1ZCI6Imh0dHBzOi8vbTJtLnRvcGNvZGVyLWRldi5jb20vIiwiaWF0IjoxNTUwOTA2Mzg4LCJleHAiOjIxNDc0ODM2NDgsImF6cCI6ImVuancxODEwZUR6M1hUd1NPMlJuMlk5Y1FUcnNwbjNCIiwic2NvcGUiOiJhbGw6dGFhcy13b3JrUGVyaW9kUGF5bWVudHMiLCJndHkiOiJjbGllbnQtY3JlZGVudGlhbHMifQ.ut5vdW-124nBshaeGBvg4mCue4XlRljWlV7OneJk4i4",
			"enabled": true
		},
		{
			"key": "job_id_created_by_administrator",
			"value": "",
			"enabled": true
		},
		{
			"key": "resource_bookings_id_created_by_administrator",
			"value": "",
			"enabled": true
		},
		{
			"key": "workPeriodId_created_by_administrator",
			"value": "",
			"enabled": true
		},
		{
			"key": "job_id_created_by_member",
			"value": "",
			"enabled": true
		},
		{
			"key": "resource_booking_id_created_by_member",
			"value": "",
			"enabled": true
		},
		{
			"key": "resource_booking_id_created_for_member",
			"value": "",
			"enabled": true
		},
		{
			"key": "workPeriodId_created_for_member",
			"value": "",
			"enabled": true
		},
		{
			"key": "resource_booking_id_created_for_connect_manager",
			"value": "",
			"enabled": true
		},
		{
			"key": "job_id_created_by_connect_manager",
			"value": "",
			"enabled": true
		},
		{
			"key": "workPeriodId_created_for_connect_manager",
			"value": "",
			"enabled": true
		},
		{
			"key": "job_candidate_id_created_by_administrator",
			"value": "",
			"enabled": true
		},
		{
<<<<<<< HEAD
			"key": "interviewRound",
			"value": "1",
			"enabled": true
		},
		{
			"key": "interview_round_created_by_administrator",
			"value": "1",
			"enabled": true
		},
		{
			"key": "job_id_created_for_member",
=======
			"key": "workPeriodPaymentId",
>>>>>>> ab78d6fe
			"value": "",
			"enabled": true
		},
		{
<<<<<<< HEAD
			"key": "job_candidate_id_created_for_member",
=======
			"key": "workPeriodPaymentIdCreatedByM2M",
>>>>>>> ab78d6fe
			"value": "",
			"enabled": true
		},
		{
<<<<<<< HEAD
			"key": "interview_round_created_by_member",
			"value": "1",
			"enabled": true
		},
		{
			"key": "job_id_created_for_connect_manager",
=======
			"key": "workPeriodPaymentId_created_by_administrator",
			"value": "",
			"enabled": true
		},
		{
			"key": "job_id_created_for_member",
>>>>>>> ab78d6fe
			"value": "",
			"enabled": true
		},
		{
<<<<<<< HEAD
			"key": "job_candidate_id_created_for_connect_manager",
=======
			"key": "resource_bookings_id_created_for_member",
>>>>>>> ab78d6fe
			"value": "",
			"enabled": true
		},
		{
<<<<<<< HEAD
			"key": "interview_round_created_by_connect_manager",
			"value": "1",
			"enabled": true
		},
		{
			"key": "token_m2m_create_interview",
			"value": "eyJhbGciOiJIUzI1NiIsInR5cCI6IkpXVCJ9.eyJpc3MiOiJodHRwczovL3RvcGNvZGVyLWRldi5hdXRoMC5jb20vIiwic3ViIjoiZW5qdzE4MTBlRHozWFR3U08yUm4yWTljUVRyc3BuM0JAY2xpZW50cyIsImF1ZCI6Imh0dHBzOi8vbTJtLnRvcGNvZGVyLWRldi5jb20vIiwiaWF0IjoxNTUwOTA2Mzg4LCJleHAiOjIxNDc0ODM2NDgsImF6cCI6ImVuancxODEwZUR6M1hUd1NPMlJuMlk5Y1FUcnNwbjNCIiwic2NvcGUiOiJjcmVhdGU6dGFhcy1pbnRlcnZpZXdzIiwiZ3R5IjoiY2xpZW50LWNyZWRlbnRpYWxzIn0.VD5j8qdgK3ZPctqD-Nb5KKfSeFIuyajc7Q-wQ_kabIk",
			"enabled": true
		},
		{
			"key": "token_m2m_read_interview",
			"value": "eyJhbGciOiJIUzI1NiIsInR5cCI6IkpXVCJ9.eyJpc3MiOiJodHRwczovL3RvcGNvZGVyLWRldi5hdXRoMC5jb20vIiwic3ViIjoiZW5qdzE4MTBlRHozWFR3U08yUm4yWTljUVRyc3BuM0JAY2xpZW50cyIsImF1ZCI6Imh0dHBzOi8vbTJtLnRvcGNvZGVyLWRldi5jb20vIiwiaWF0IjoxNTUwOTA2Mzg4LCJleHAiOjIxNDc0ODM2NDgsImF6cCI6ImVuancxODEwZUR6M1hUd1NPMlJuMlk5Y1FUcnNwbjNCIiwic2NvcGUiOiJyZWFkOnRhYXMtaW50ZXJ2aWV3cyIsImd0eSI6ImNsaWVudC1jcmVkZW50aWFscyJ9.3Gf42TvkegVi9uiIro75G8-2MqkLdeSbuswVRuZf7t4",
			"enabled": true
		},
		{
			"key": "token_m2m_update_interview",
			"value": "eyJhbGciOiJIUzI1NiIsInR5cCI6IkpXVCJ9.eyJpc3MiOiJodHRwczovL3RvcGNvZGVyLWRldi5hdXRoMC5jb20vIiwic3ViIjoiZW5qdzE4MTBlRHozWFR3U08yUm4yWTljUVRyc3BuM0JAY2xpZW50cyIsImF1ZCI6Imh0dHBzOi8vbTJtLnRvcGNvZGVyLWRldi5jb20vIiwiaWF0IjoxNTUwOTA2Mzg4LCJleHAiOjIxNDc0ODM2NDgsImF6cCI6ImVuancxODEwZUR6M1hUd1NPMlJuMlk5Y1FUcnNwbjNCIiwic2NvcGUiOiJ1cGRhdGU6dGFhcy1pbnRlcnZpZXdzIiwiZ3R5IjoiY2xpZW50LWNyZWRlbnRpYWxzIn0.qGPZrHL9ybzQEq_KlOMM6VfIPJttTVGa7KpVLNDdMHI",
=======
			"key": "workPeriodPaymentId_created_for_member",
			"value": "",
			"enabled": true
		},
		{
			"key": "job_id_created_for_connect_manager",
			"value": "",
			"enabled": true
		},
		{
			"key": "resource_bookings_id_created_for_connect_manager",
			"value": "",
			"enabled": true
		},
		{
			"key": "workPeriodPaymentId_created_for_connect_manager",
			"value": "",
>>>>>>> ab78d6fe
			"enabled": true
		}
	],
	"_postman_variable_scope": "environment",
<<<<<<< HEAD
	"_postman_exported_at": "2021-04-19T06:09:15.461Z",
	"_postman_exported_using": "Postman/8.0.9"
=======
	"_postman_exported_at": "2021-04-09T20:23:10.418Z",
	"_postman_exported_using": "Postman/8.2.1"
>>>>>>> ab78d6fe
}<|MERGE_RESOLUTION|>--- conflicted
+++ resolved
@@ -1,9 +1,5 @@
 {
-<<<<<<< HEAD
-	"id": "fbd2ee76-7ec2-425e-862b-5fa6614ae1a5",
-=======
 	"id": "8df2004f-35bd-439c-93b2-0d999d88ec99",
->>>>>>> ab78d6fe
 	"name": "topcoder-bookings",
 	"values": [
 		{
@@ -302,7 +298,51 @@
 			"enabled": true
 		},
 		{
-<<<<<<< HEAD
+			"key": "workPeriodPaymentId",
+			"value": "",
+			"enabled": true
+		},
+		{
+			"key": "workPeriodPaymentIdCreatedByM2M",
+			"value": "",
+			"enabled": true
+		},
+		{
+			"key": "workPeriodPaymentId_created_by_administrator",
+			"value": "",
+			"enabled": true
+		},
+		{
+			"key": "job_id_created_for_member",
+			"value": "",
+			"enabled": true
+		},
+		{
+			"key": "resource_bookings_id_created_for_member",
+			"value": "",
+			"enabled": true
+		},
+		{
+			"key": "workPeriodPaymentId_created_for_member",
+			"value": "",
+			"enabled": true
+		},
+		{
+			"key": "job_id_created_for_connect_manager",
+			"value": "",
+			"enabled": true
+		},
+		{
+			"key": "resource_bookings_id_created_for_connect_manager",
+			"value": "",
+			"enabled": true
+		},
+		{
+			"key": "workPeriodPaymentId_created_for_connect_manager",
+			"value": "",
+			"enabled": true
+		},
+		{
 			"key": "interviewRound",
 			"value": "1",
 			"enabled": true
@@ -314,51 +354,30 @@
 		},
 		{
 			"key": "job_id_created_for_member",
-=======
-			"key": "workPeriodPaymentId",
->>>>>>> ab78d6fe
-			"value": "",
-			"enabled": true
-		},
-		{
-<<<<<<< HEAD
+			"value": "",
+			"enabled": true
+		},
+		{
 			"key": "job_candidate_id_created_for_member",
-=======
-			"key": "workPeriodPaymentIdCreatedByM2M",
->>>>>>> ab78d6fe
-			"value": "",
-			"enabled": true
-		},
-		{
-<<<<<<< HEAD
+			"value": "",
+			"enabled": true
+		},
+		{
 			"key": "interview_round_created_by_member",
 			"value": "1",
 			"enabled": true
 		},
 		{
 			"key": "job_id_created_for_connect_manager",
-=======
-			"key": "workPeriodPaymentId_created_by_administrator",
-			"value": "",
-			"enabled": true
-		},
-		{
-			"key": "job_id_created_for_member",
->>>>>>> ab78d6fe
-			"value": "",
-			"enabled": true
-		},
-		{
-<<<<<<< HEAD
+			"value": "",
+			"enabled": true
+		},
+		{
 			"key": "job_candidate_id_created_for_connect_manager",
-=======
-			"key": "resource_bookings_id_created_for_member",
->>>>>>> ab78d6fe
-			"value": "",
-			"enabled": true
-		},
-		{
-<<<<<<< HEAD
+			"value": "",
+			"enabled": true
+		},
+		{
 			"key": "interview_round_created_by_connect_manager",
 			"value": "1",
 			"enabled": true
@@ -376,34 +395,10 @@
 		{
 			"key": "token_m2m_update_interview",
 			"value": "eyJhbGciOiJIUzI1NiIsInR5cCI6IkpXVCJ9.eyJpc3MiOiJodHRwczovL3RvcGNvZGVyLWRldi5hdXRoMC5jb20vIiwic3ViIjoiZW5qdzE4MTBlRHozWFR3U08yUm4yWTljUVRyc3BuM0JAY2xpZW50cyIsImF1ZCI6Imh0dHBzOi8vbTJtLnRvcGNvZGVyLWRldi5jb20vIiwiaWF0IjoxNTUwOTA2Mzg4LCJleHAiOjIxNDc0ODM2NDgsImF6cCI6ImVuancxODEwZUR6M1hUd1NPMlJuMlk5Y1FUcnNwbjNCIiwic2NvcGUiOiJ1cGRhdGU6dGFhcy1pbnRlcnZpZXdzIiwiZ3R5IjoiY2xpZW50LWNyZWRlbnRpYWxzIn0.qGPZrHL9ybzQEq_KlOMM6VfIPJttTVGa7KpVLNDdMHI",
-=======
-			"key": "workPeriodPaymentId_created_for_member",
-			"value": "",
-			"enabled": true
-		},
-		{
-			"key": "job_id_created_for_connect_manager",
-			"value": "",
-			"enabled": true
-		},
-		{
-			"key": "resource_bookings_id_created_for_connect_manager",
-			"value": "",
-			"enabled": true
-		},
-		{
-			"key": "workPeriodPaymentId_created_for_connect_manager",
-			"value": "",
->>>>>>> ab78d6fe
 			"enabled": true
 		}
 	],
 	"_postman_variable_scope": "environment",
-<<<<<<< HEAD
-	"_postman_exported_at": "2021-04-19T06:09:15.461Z",
-	"_postman_exported_using": "Postman/8.0.9"
-=======
 	"_postman_exported_at": "2021-04-09T20:23:10.418Z",
 	"_postman_exported_using": "Postman/8.2.1"
->>>>>>> ab78d6fe
 }