--- conflicted
+++ resolved
@@ -170,8 +170,11 @@
   TYPE_ID_TASK: process.env.TYPE_ID_TASK || 'ecd58c69-238f-43a4-a4bb-d172719b9f31',
   DEFAULT_TIMELINE_TEMPLATE_ID: process.env.DEFAULT_TIMELINE_TEMPLATE_ID || '53a307ce-b4b3-4d6f-b9a1-3741a58f77e6',
   DEFAULT_TRACK_ID: process.env.DEFAULT_TRACK_ID || '9b6fc876-f4d9-4ccb-9dfd-419247628825',
-<<<<<<< HEAD
-
+  // the minimum matching rate when searching roles by skills
+  ROLE_MATCHING_RATE: process.env.ROLE_MATCHING_RATE || 0.70,
+  // member groups representing Wipro or TopCoder employee
+  INTERNAL_MEMBER_GROUPS: process.env.INTERNAL_MEMBER_GROUPS || ['20000000', '20000001', '20000003', '20000010', '20000015'],
+  // payment scheduler config
   PAYMENT_PROCESSING: {
     // switch off actual API calls in Payment Scheduler
     SWITCH: process.env.PAYMENT_PROCESSING_SWITCH || 'OFF',
@@ -206,10 +209,4 @@
     // the fix delay between step three and step four, unit: ms
     FIX_DELAY_STEP_3_4: parseInt(process.env.PAYMENT_PROCESSING_FIX_DELAY_STEP_3_4 || process.env.PAYMENT_PROCESSING_FIX_DELAY_STEP || 500)
   }
-=======
-  // the minimum matching rate when searching roles by skills
-  ROLE_MATCHING_RATE: process.env.ROLE_MATCHING_RATE || 0.70,
-  // member groups representing Wipro or TopCoder employee
-  INTERNAL_MEMBER_GROUPS: process.env.INTERNAL_MEMBER_GROUPS || ['20000000', '20000001', '20000003', '20000010', '20000015']
->>>>>>> e76d67f5
 }