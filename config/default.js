--- conflicted
+++ resolved
@@ -119,13 +119,11 @@
   TAAS_WORK_PERIOD_UPDATE_TOPIC: process.env.TAAS_WORK_PERIOD_UPDATE_TOPIC || 'taas.workperiod.update',
   // the delete work period entity Kafka message topic
   TAAS_WORK_PERIOD_DELETE_TOPIC: process.env.TAAS_WORK_PERIOD_DELETE_TOPIC || 'taas.workperiod.delete',
-<<<<<<< HEAD
   // topics for interview service
   // the request interview Kafka message topic
   TAAS_INTERVIEW_REQUEST_TOPIC: process.env.TAAS_INTERVIEW_REQUEST_TOPIC || 'taas.interview.requested',
   // the update interview Kafka message topic
   TAAS_INTERVIEW_UPDATE_TOPIC: process.env.TAAS_INTERVIEW_UPDATE_TOPIC || 'taas.interview.update',
-=======
   // topics for work period payment service
   // the create work period payment entity Kafka message topic
   TAAS_WORK_PERIOD_PAYMENT_CREATE_TOPIC: process.env.TAAS_WORK_PERIOD_PAYMENT_CREATE_TOPIC || 'taas.workperiodpayment.create',
@@ -133,7 +131,6 @@
   TAAS_WORK_PERIOD_PAYMENT_UPDATE_TOPIC: process.env.TAAS_WORK_PERIOD_PAYMENT_UPDATE_TOPIC || 'taas.workperiodpayment.update',
   // the delete work period payment entity Kafka message topic
   TAAS_WORK_PERIOD_PAYMENT_DELETE_TOPIC: process.env.TAAS_WORK_PERIOD_PAYMENT_DELETE_TOPIC || 'taas.workperiodpayment.delete',
->>>>>>> ab78d6fe
 
   // the Kafka message topic for sending email
   EMAIL_TOPIC: process.env.EMAIL_TOPIC || 'external.action.email',
@@ -160,12 +157,10 @@
   INTERVIEW_INVITATION_SENDER_EMAIL: process.env.INTERVIEW_INVITATION_SENDER_EMAIL,
   // the URL where TaaS App is hosted
   TAAS_APP_URL: process.env.TAAS_APP_URL || 'https://platform.topcoder-dev.com/taas/myteams',
-<<<<<<< HEAD
   // The interview schedule cron config
   INTERVIEW_SCHEDULE_CRON: process.env.INTERVIEW_SCHEDULE_CRON || '0 * * * *',
   // The max interview duration, unit hour
-  INTERVIEW_MAX_DURATION: parseInt(process.env.INTERVIEW_MAX_DURATION || 1)
-=======
+  INTERVIEW_MAX_DURATION: parseInt(process.env.INTERVIEW_MAX_DURATION || 1),
   // environment variables for Payment Service
   ROLE_ID_SUBMITTER: process.env.ROLE_ID_SUBMITTER || '732339e7-8e30-49d7-9198-cccf9451e221',
   TYPE_ID_TASK: process.env.TYPE_ID_TASK || 'ecd58c69-238f-43a4-a4bb-d172719b9f31',
@@ -174,5 +169,4 @@
 
   // default time zone for Work Periods
   WORK_PERIOD_TIME_ZONE: process.env.WORK_PERIOD_TIME_ZONE || 'America/New_York'
->>>>>>> ab78d6fe
 }